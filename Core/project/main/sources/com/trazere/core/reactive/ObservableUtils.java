--- conflicted
+++ resolved
@@ -49,11 +49,7 @@
 			return observer.onEvent(event);
 		} catch (final Exception exception) {
 			// Log.
-<<<<<<< HEAD
-			logger.warn("Failed notifying observer \"" + observer + "\" with raised event \"" + event + "\"");
-=======
-			LOGGER.warn("Failed notifying observer \"" + observer + "\" with raised event \"" + event + "\"", exception);
->>>>>>> 9f1c26c5
+			logger.warn("Failed notifying observer \"" + observer + "\" with raised event \"" + event + "\"", exception);
 			
 			// Cancel the subscription.
 			return false;
