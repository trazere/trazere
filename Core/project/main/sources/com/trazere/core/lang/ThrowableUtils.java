--- conflicted
+++ resolved
@@ -54,16 +54,12 @@
 	public static Feed<Throwable> getCauseTail(final Throwable throwable) {
 		assert null != throwable;
 		
-<<<<<<< HEAD
-		return () -> MaybeUtils.fromNullable(throwable.getCause()).map(cause -> new Tuple2<>(cause, getCauseTail(cause)));
-=======
 		return new BaseMemoizedFeed<Throwable>() {
 			@Override
 			protected Maybe<? extends Tuple2<? extends Throwable, ? extends Feed<? extends Throwable>>> compute() {
 				return MaybeUtils.fromNullable(throwable.getCause()).map(cause -> new Tuple2<>(cause, getCauseTail(cause)));
 			}
 		};
->>>>>>> b566cdd6
 	}
 	
 	/**
