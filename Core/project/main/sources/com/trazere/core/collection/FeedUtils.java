/*
 *  Copyright 2006-2015 Julien Dufour
 *
 *  Licensed under the Apache License, Version 2.0 (the "License");
 *  you may not use this file except in compliance with the License.
 *  You may obtain a copy of the License at
 *
 *      http://www.apache.org/licenses/LICENSE-2.0
 *
 *  Unless required by applicable law or agreed to in writing, software
 *  distributed under the License is distributed on an "AS IS" BASIS,
 *  WITHOUT WARRANTIES OR CONDITIONS OF ANY KIND, either express or implied.
 *  See the License for the specific language governing permissions and
 *  limitations under the License.
 */
package com.trazere.core.collection;

import com.trazere.core.imperative.IteratorUtils;
import com.trazere.core.util.Maybe;
import com.trazere.core.util.Tuple2;
import com.trazere.core.util.Tuples;
<<<<<<< HEAD
=======
import java.util.Collection;
import java.util.Comparator;
import java.util.Iterator;
import java.util.NoSuchElementException;
>>>>>>> b566cdd6

/**
 * The {@link FeedUtils} class provides various utilities regarding {@link Feed feeds}.
 * 
 * @see Feed
 * @since 2.0
 */
public class FeedUtils {
	/**
<<<<<<< HEAD
=======
	 * Executes the given procedure with each element of the given feed.
	 * 
	 * @param <E> Type of the elements.
	 * @param feed Feed of elements.
	 * @param procedure Procedure to execute.
	 * @since 2.0
	 */
	public static <E> void foreach(final Feed<? extends E> feed, final Procedure<? super E> procedure) {
		IteratorUtils.foreach(feed.iterator(), procedure);
	}
	
	/**
	 * Left folds over the elements of the given feed using the given binary operator and initial state.
	 * 
	 * @param <E> Type of the elements.
	 * @param <S> Type of the state.
	 * @param feed Feed of the elements to fold over.
	 * @param operator Binary operator to use.
	 * @param initialState Initial state.
	 * @return The folded state.
	 * @since 2.0
	 */
	public static <E, S> S fold(final Feed<? extends E> feed, final Function2<? super S, ? super E, ? extends S> operator, final S initialState) {
		return IteratorUtils.fold(feed.iterator(), operator, initialState);
	}
	
	/**
	 * Gets the first element of the given feed accepted by the given filter.
	 * 
	 * @param <E> Type of the elements.
	 * @param feed Feed of the elements to test.
	 * @param filter Predicate to use to filter the elements.
	 * @return The first accepted element.
	 * @since 2.0
	 */
	public static <E> Maybe<E> first(final Feed<? extends E> feed, final Predicate<? super E> filter) {
		return IteratorUtils.first(feed.iterator(), filter);
	}
	
	/**
	 * Gets the first element extracted from the given feed by the given extractor.
	 * 
	 * @param <E> Type of the elements.
	 * @param <EE> Type of the extracted elements.
	 * @param collection Collection containing the elements to extract from.
	 * @param extractor Function to use to extract the elements.
	 * @return The first extracted element.
	 * @since 2.0
	 */
	public static <E, EE> Maybe<EE> extractFirst(final Iterable<? extends E> collection, final Function<? super E, ? extends Maybe<? extends EE>> extractor) {
		return IteratorUtils.extractFirst(collection.iterator(), extractor);
	}
	
	/**
	 * Tests whether any element of the given feed is accepted by the given filter.
	 * 
	 * @param <E> Type of the elements.
	 * @param feed Feed of the elements to test.
	 * @param filter Predicate to use to filter the elements.
	 * @return <code>true</code> when some element is accepted, <code>false</code> when all elements are rejected.
	 * @since 2.0
	 */
	public static <E> boolean isAny(final Feed<? extends E> feed, final Predicate<? super E> filter) {
		return IteratorUtils.isAny(feed.iterator(), filter);
	}
	
	/**
	 * Tests whether all elements of the given feed are accepted by the given filter.
	 * 
	 * @param <E> Type of the elements.
	 * @param feed Feed of the elements to test.
	 * @param filter Predicate to use to filter the elements.
	 * @return <code>true</code> when all elements are accepted, <code>false</code> when some element is rejected.
	 * @since 2.0
	 */
	public static <E> boolean areAll(final Feed<? extends E> feed, final Predicate<? super E> filter) {
		return IteratorUtils.areAll(feed.iterator(), filter);
	}
	
	/**
	 * Counts the elements of the given feed accepted by the given filter.
	 * 
	 * @param <E> Type of the elements.
	 * @param feed Feed of the elements to count.
	 * @param filter Predicate to use to filter the elements.
	 * @return The number of accepted elements.
	 * @since 2.0
	 */
	public static <E> int count(final Feed<? extends E> feed, final Predicate<? super E> filter) {
		return IteratorUtils.count(feed.iterator(), filter);
	}
	
	/**
>>>>>>> b566cdd6
	 * Gets the least element of the given feed according to their natural order.
	 *
	 * @param <E> Type of the elements.
	 * @param feed Feed of the elements.
	 * @return The least element.
	 * @since 2.0
	 */
	public static <E extends Comparable<E>> Maybe<E> least(final Feed<? extends E> feed) {
		return IteratorUtils.least(feed.iterator());
	}
	
	//	/**
	//	 * Gets the least element of the given feed according to the given comparator.
	//	 *
	//	 * @param <E> Type of the elements.
	//	 * @param feed Feed of the elements.
	//	 * @param comparator Comparator to use.
	//	 * @return The least element.
	//	 * @since 2.0
	//	 */
	//	public static <E> Maybe<E> least(final Feed<? extends E> feed, final Comparator<? super E> comparator) {
	//		return feed.least(comparator);
	//	}
	
	/**
	 * Gets the greatest element of the given feed according to their natural order.
	 *
	 * @param <E> Type of the elements.
	 * @param feed Feed of the elements.
	 * @return The greatest element.
	 * @since 2.0
	 */
	public static <E extends Comparable<E>> Maybe<E> greatest(final Feed<? extends E> feed) {
		return IteratorUtils.greatest(feed.iterator());
	}
	
	//	/**
	//	 * Gets the greatest element of the given feed according to the given comparator.
	//	 *
	//	 * @param <E> Type of the elements.
	//	 * @param feed Feed of the elements.
	//	 * @param comparator Comparator to use.
	//	 * @return The greatest element.
	//	 * @since 2.0
	//	 */
	//	public static <E> Maybe<E> greatest(final Feed<? extends E> feed, final Comparator<? super E> comparator) {
	//		return feed.greatest(comparator);
	//	}
	
	//	/**
	//	 * Takes the n first elements of the given feed.
	//	 *
	//	 * @param <E> Type of the elements.
	//	 * @param feed Feed to take from.
	//	 * @param n Number of elements to take.
	//	 * @return A feed of the taken elements.
	//	 * @since 2.0
	//	 */
	//	public static <E> Feed<E> take(final Feed<? extends E> feed, final int n) {
	//		return feed.take(n);
	//	}
	
	//	/**
	//	 * Takes the first elements of the given feed while the given predicates holds.
	//	 *
	//	 * @param <E> Type of the elements.
	//	 * @param feed Feed to take from.
	//	 * @param predicate Filter predicate.
	//	 * @return A feed of the taken elements.
	//	 * @since 2.0
	//	 */
	//	public static <E> Feed<E> takeWhile(final Feed<? extends E> feed, final Predicate<? super E> predicate) {
	//		return feed.takeWhile(predicate);
	//	}
	
	//	/**
	//	 * Drops the n first elements of the given feed.
	//	 *
	//	 * @param <E> Type of the elements.
	//	 * @param feed Feed to drop from.
	//	 * @param n Number of elements to drop.
	//	 * @return A feed of the remaining elements.
	//	 * @since 2.0
	//	 */
	//	public static <E> Feed<E> drop(final Feed<? extends E> feed, final int n) {
	//		return feed.drop(n);
	//	}
	
	//	/**
	//	 * Drops the first elements of the given feed while the given predicates holds.
	//	 *
	//	 * @param <E> Type of the elements.
	//	 * @param feed Feed to drop from.
	//	 * @param predicate Filter predicate.
	//	 * @return A feed of the remaining elements.
	//	 * @since 2.0
	//	 */
	//	public static <E> Feed<E> dropWhile(final Feed<? extends E> feed, final Predicate<? super E> predicate) {
	//		return feed.dropWhile(predicate);
	//	}
	
	//	/**
	//	 * Filters the elements of the given feed using the given filter.
	//	 *
	//	 * @param <E> Type of the elements.
	//	 * @param feed Feed of the elements to filter.
	//	 * @param filter Predicate to use to filter the elements.
	//	 * @return A feed of the filtered elements.
	//	 * @since 2.0
	//	 */
	//	public static <E> Feed<E> filter(final Feed<? extends E> feed, final Predicate<? super E> filter) {
	//		return feed.filter(filter);
	//	}
	
	/**
	 * Appends the given feeds together.
	 * 
	 * @param <E> Type of the elements.
	 * @param feed1 First feed.
	 * @param feed2 Second feed.
	 * @return A feed of the appended elements.
	 * @since 2.0
	 */
	public static <E> Feed<E> append(final Feed<? extends E> feed1, final Feed<? extends E> feed2) {
		assert null != feed1;
		assert null != feed2;
		
		return new BaseMemoizedFeed<E>() {
			@Override
			protected Maybe<? extends Tuple2<? extends E, ? extends Feed<? extends E>>> compute() {
<<<<<<< HEAD
				final Maybe<? extends Tuple2<? extends E, ? extends Feed<? extends E>>> maybeItem1 = feed1.evaluate();
=======
				final Maybe<? extends Tuple2<? extends E, ? extends Feed<? extends E>>> maybeItem1 = feed.optionalItem();
>>>>>>> b566cdd6
				if (maybeItem1.isSome()) {
					final Tuple2<? extends E, ? extends Feed<? extends E>> item1 = maybeItem1.asSome().getValue();
					return Maybe.some(Tuples.tuple2(item1.get1(), FeedUtils.append(item1.get2(), feed2)));
				} else {
<<<<<<< HEAD
					return feed2.evaluate();
=======
					return appendedFeed.optionalItem();
>>>>>>> b566cdd6
				}
			}
		};
	}
	
	/**
	 * Flattens the elements of the feeds of the given feed.
	 *
	 * @param <E> Type of the elements.
	 * @param feed Feed of the feeds of the elements to flatten.
	 * @return A feed of the flatten elements.
	 * @since 2.0
	 */
	public static <E> Feed<E> flatten(final Feed<? extends Feed<? extends E>> feed) {
		assert null != feed;
		
		return new BaseMemoizedFeed<E>() {
			@Override
			protected Maybe<? extends Tuple2<? extends E, ? extends Feed<? extends E>>> compute() {
				Feed<? extends Feed<? extends E>> iterFeed = feed;
				while (true) {
					final Maybe<? extends Tuple2<? extends Feed<? extends E>, ? extends Feed<? extends Feed<? extends E>>>> maybeFeedItem = iterFeed.optionalItem();
					if (maybeFeedItem.isSome()) {
						final Tuple2<? extends Feed<? extends E>, ? extends Feed<? extends Feed<? extends E>>> feedItem = maybeFeedItem.asSome().getValue();
						final Maybe<? extends Tuple2<? extends E, ? extends Feed<? extends E>>> maybeItem = feedItem.get1().optionalItem();
						if (maybeItem.isSome()) {
							final Tuple2<? extends E, ? extends Feed<? extends E>> item = maybeItem.asSome().getValue();
							return Maybe.some(new Tuple2<>(item.get1(), FeedUtils.append(item.get2(), flatten(feedItem.get2()))));
						} else {
							iterFeed = feedItem.get2();
						}
					} else {
						return Maybe.none();
					}
				}
			}
		};
	}
	
	/**
<<<<<<< HEAD
=======
	 * Takes the n first elements of the given feed.
	 * 
	 * @param <E> Type of the elements.
	 * @param feed Feed to take from.
	 * @param n Number of elements to take.
	 * @return A feed of the taken elements.
	 * @since 2.0
	 */
	public static <E> Feed<E> take(final Feed<? extends E> feed, final int n) {
		assert null != feed;
		
		return new BaseMemoizedFeed<E>() {
			@Override
			protected Maybe<? extends Tuple2<? extends E, ? extends Feed<? extends E>>> compute() {
				if (n > 0) {
					final Maybe<? extends Tuple2<? extends E, ? extends Feed<? extends E>>> maybeItem = feed.optionalItem();
					if (maybeItem.isSome()) {
						final Tuple2<? extends E, ? extends Feed<? extends E>> item = maybeItem.asSome().getValue();
						return Maybe.some(new Tuple2<E, Feed<? extends E>>(item.get1(), take(item.get2(), n - 1)));
					} else {
						return Maybe.none();
					}
				} else {
					return Maybe.none();
				}
			}
		};
	}
	
	/**
	 * Takes the first elements of the given feed while the given predicates holds.
	 * 
	 * @param <E> Type of the elements.
	 * @param feed Feed to take from.
	 * @param predicate Filter predicate.
	 * @return A feed of the taken elements.
	 * @since 2.0
	 */
	public static <E> Feed<E> takeWhile(final Feed<? extends E> feed, final Predicate<? super E> predicate) {
		assert null != feed;
		assert null != predicate;
		
		return new BaseMemoizedFeed<E>() {
			@Override
			protected Maybe<? extends Tuple2<? extends E, ? extends Feed<? extends E>>> compute() {
				final Maybe<? extends Tuple2<? extends E, ? extends Feed<? extends E>>> maybeItem = feed.optionalItem();
				if (maybeItem.isSome()) {
					final Tuple2<? extends E, ? extends Feed<? extends E>> item = maybeItem.asSome().getValue();
					final E head = item.get1();
					if (predicate.evaluate(head)) {
						return Maybe.some(new Tuple2<E, Feed<? extends E>>(head, takeWhile(item.get2(), predicate)));
					} else {
						return Maybe.none();
					}
				} else {
					return Maybe.none();
				}
			}
		};
	}
	
	/**
	 * Drops the n first elements of the given feed.
	 * 
	 * @param <E> Type of the elements.
	 * @param feed Feed to drop from.
	 * @param n Number of elements to drop.
	 * @return A feed of the remaining elements.
	 * @since 2.0
	 */
	public static <E> Feed<E> drop(final Feed<? extends E> feed, final int n) {
		assert null != feed;
		
		return new BaseMemoizedFeed<E>() {
			@Override
			protected Maybe<? extends Tuple2<? extends E, ? extends Feed<? extends E>>> compute() {
				Feed<? extends E> iterFeed = feed;
				int iterN = n;
				while (true) {
					final Maybe<? extends Tuple2<? extends E, ? extends Feed<? extends E>>> maybeItem = iterFeed.optionalItem();
					if (maybeItem.isSome()) {
						if (iterN > 0) {
							iterFeed = maybeItem.asSome().getValue().get2();
							iterN -= 1;
						} else {
							return maybeItem;
						}
					} else {
						return Maybe.none();
					}
				}
			}
		};
	}
	
	/**
	 * Drops the first elements of the given feed while the given predicates holds.
	 * 
	 * @param <E> Type of the elements.
	 * @param feed Feed to drop from.
	 * @param predicate Filter predicate.
	 * @return A feed of the remaining elements.
	 * @since 2.0
	 */
	public static <E> Feed<E> dropWhile(final Feed<? extends E> feed, final Predicate<? super E> predicate) {
		assert null != feed;
		assert null != predicate;
		
		return new BaseMemoizedFeed<E>() {
			@Override
			protected Maybe<? extends Tuple2<? extends E, ? extends Feed<? extends E>>> compute() {
				Feed<? extends E> iterFeed = feed;
				while (true) {
					final Maybe<? extends Tuple2<? extends E, ? extends Feed<? extends E>>> maybeItem = iterFeed.optionalItem();
					if (maybeItem.isSome()) {
						final Tuple2<? extends E, ? extends Feed<? extends E>> item = maybeItem.asSome().getValue();
						if (predicate.evaluate(item.get1())) {
							iterFeed = item.get2();
						} else {
							return maybeItem;
						}
					} else {
						return Maybe.none();
					}
				}
			}
		};
	}
	
	/**
	 * Groups the elements of the given feed into batches of the given size.
	 *
	 * @param <E> Type of the elements.
	 * @param <B> Type of the batch collections.
	 * @param feed Feed containing the elements to group.
	 * @param n Number of elements of each batch.
	 * @param batchFactory Factory of the batch collections.
	 * @return A feed of the groups of elements.
	 * @since 2.0
	 */
	public static <E, B extends Collection<? super E>> Feed<B> group(final Feed<? extends E> feed, final int n, final CollectionFactory<? super E, B> batchFactory) {
		assert null != feed;
		assert null != batchFactory;
		
		return new BaseMemoizedFeed<B>() {
			@Override
			protected Maybe<? extends Tuple2<? extends B, ? extends Feed<? extends B>>> compute() {
				Feed<? extends E> iterFeed = feed;
				int iterN = n;
				final B batch = batchFactory.build(n);
				while (iterN > 0) {
					final Maybe<? extends Tuple2<? extends E, ? extends Feed<? extends E>>> maybeItem = iterFeed.optionalItem();
					if (maybeItem.isSome()) {
						final Tuple2<? extends E, ? extends Feed<? extends E>> item = maybeItem.asSome().getValue();
						batch.add(item.get1());
						iterFeed = item.get2();
						iterN -= 1;
					} else {
						break;
					}
				}
				if (batch.isEmpty()) {
					return Maybe.none();
				} else {
					return Maybe.some(new Tuple2<>(batch, group(iterFeed, n, batchFactory)));
				}
			}
		};
	}
	
	/**
	 * Filters the elements of the given feed using the given filter.
	 *
	 * @param <E> Type of the elements.
	 * @param feed Feed of the elements to filter.
	 * @param filter Predicate to use to filter the elements.
	 * @return A feed of the filtered elements.
	 * @since 2.0
	 */
	public static <E> Feed<E> filter(final Feed<? extends E> feed, final Predicate<? super E> filter) {
		assert null != feed;
		assert null != filter;
		
		return new BaseMemoizedFeed<E>() {
			@Override
			protected Maybe<? extends Tuple2<? extends E, ? extends Feed<? extends E>>> compute() {
				Feed<? extends E> iterFeed = feed;
				while (true) {
					final Maybe<? extends Tuple2<? extends E, ? extends Feed<? extends E>>> maybeItem = iterFeed.optionalItem();
					if (maybeItem.isSome()) {
						final Tuple2<? extends E, ? extends Feed<? extends E>> item = maybeItem.asSome().getValue();
						final E head = item.get1();
						if (filter.evaluate(head)) {
							return Maybe.some(new Tuple2<E, Feed<E>>(head, filter(item.get2(), filter)));
						} else {
							iterFeed = item.get2();
						}
					} else {
						return Maybe.none();
					}
				}
			}
		};
	}
	
	/**
	 * Transforms the elements of the given feed using the given function.
	 *
	 * @param <E> Type of the elements.
	 * @param <TE> Type of the transformed elements.
	 * @param feed Feed of the elements to transform.
	 * @param function Function to use to transform the elements.
	 * @return A feed of the transformed elements.
	 * @since 2.0
	 */
	public static <E, TE> Feed<TE> map(final Feed<? extends E> feed, final Function<? super E, ? extends TE> function) {
		assert null != feed;
		assert null != function;
		
		return new Feed<TE>() {
			// Feed.
			
			@Override
			public boolean isEmpty() {
				return feed.isEmpty();
			}
			
			@Override
			public TE head()
			throws NoSuchElementException {
				return function.evaluate(feed.head());
			}
			
			@Override
			public Maybe<TE> optionalHead() {
				return feed.optionalHead().map(function);
			}
			
			@Override
			public Feed<TE> tail()
			throws NoSuchElementException {
				return map(feed.tail(), function);
			}
			
			@Override
			public Maybe<? extends Feed<? extends TE>> optionalTail() {
				return feed.optionalTail().map(tail -> FeedUtils.map(tail, function));
			}
			
			@Override
			public Tuple2<? extends TE, ? extends Feed<? extends TE>> item()
			throws NoSuchElementException {
				final Tuple2<? extends E, ? extends Feed<? extends E>> item = feed.item();
				return new Tuple2<>(function.evaluate(item.get1()), FeedUtils.map(item.get2(), function));
			}
			
			@Override
			public Maybe<? extends Tuple2<? extends TE, ? extends Feed<? extends TE>>> optionalItem() {
				return feed.optionalItem().map(item -> new Tuple2<>(function.evaluate(item.get1()), map(item.get2(), function)));
			}
			
			// Iterable.
			
			@Override
			public Iterator<TE> iterator() {
				return IteratorUtils.map(feed.iterator(), function);
			}
		};
	}
	
	/**
	 * Transforms and flattens the elements of the given feed using the given function.
	 * 
	 * @param <E> Type of the elements.
	 * @param <TE> Type of the transformed elements.
	 * @param feed Feed of the elements to transform.
	 * @param function Function to use to transform the elements.
	 * @return An feed of the flatten, transformed elements.
	 * @since 2.0
	 */
	public static <E, TE> Feed<TE> flatMap(final Feed<? extends E> feed, final Function<? super E, ? extends Feed<? extends TE>> function) {
		return flatten(map(feed, function));
	}
	
	/**
	 * Extracts the elements of the given feed using the given extractor.
	 *
	 * @param <E> Type of the elements.
	 * @param <EE> Type of the extracted elements.
	 * @param feed Feed of the elements to extract from.
	 * @param extractor Function to use to extract the elements.
	 * @return A feed of the extracted elements.
	 * @since 2.0
	 */
	public static <E, EE> Feed<EE> extract(final Feed<? extends E> feed, final Function<? super E, ? extends Maybe<? extends EE>> extractor) {
		assert null != extractor;
		
		return flatMap(feed, element -> Feeds.fromMaybe(extractor.evaluate(element)));
	}
	
	/**
	 * Builds a memoized view of the the given feed.
	 * 
	 * @param <E> Type of the elements.
	 * @param feed Feed to memoize.
	 * @return The built feed.
	 * @see MemoizedFeed
	 * @since 2.0
	 */
	public static <E> Feed<E> memoized(final Feed<E> feed) {
		assert null != feed;
		
		if (feed instanceof MemoizedFeed) {
			return feed;
		} else {
			return new BaseMemoizedFeed<E>() {
				@Override
				protected Maybe<? extends Tuple2<? extends E, ? extends Feed<? extends E>>> compute() {
					final Maybe<? extends Tuple2<? extends E, ? extends Feed<? extends E>>> maybeItem = feed.optionalItem();
					if (maybeItem.isSome()) {
						final Tuple2<? extends E, ? extends Feed<? extends E>> item = maybeItem.asSome().getValue();
						return Maybe.some(new Tuple2<>(item.get1(), memoized(item.get2())));
					} else {
						return Maybe.none();
					}
				}
			};
		}
	}
	
	/**
	 * Builds a memoized, resettable view of the given feed.
	 * 
	 * @param <E> Type of the elements.
	 * @param feed Feed to memoize.
	 * @return The built feed.
	 * @see ResettableFeed
	 * @since 2.0
	 */
	public static <E> Feed<E> resettable(final Feed<E> feed) {
		assert null != feed;
		
		if (feed instanceof ResettableFeed) {
			return feed;
		} else {
			return new BaseResettableFeed<E>() {
				@Override
				protected Maybe<? extends Tuple2<? extends E, ? extends Feed<? extends E>>> compute() {
					final Maybe<? extends Tuple2<? extends E, ? extends Feed<? extends E>>> maybeItem = feed.optionalItem();
					if (maybeItem.isSome()) {
						final Tuple2<? extends E, ? extends Feed<? extends E>> item = maybeItem.asSome().getValue();
						return Maybe.some(new Tuple2<>(item.get1(), memoized(item.get2())));
					} else {
						return Maybe.none();
					}
				}
			};
		}
	}
	
	/**
>>>>>>> b566cdd6
	 * Builds a feed of pairs composed with the elements of the given feeds.
	 * <p>
	 * The pairs are composed of an element of each feed according in order. The extra values of the longest feed are dropped when the given feeds don't contain
	 * the same number of elements.
	 * 
	 * @param <E1> Type of the first elements.
	 * @param <E2> Type of the second elements.
	 * @param feed1 Feed containing the first elements of the pairs.
	 * @param feed2 Feed containing the second elements of the pairs.
	 * @return A feed of the pairs of elements.
	 * @since 2.0
	 */
	public static <E1, E2> Feed<Tuple2<E1, E2>> zip(final Feed<? extends E1> feed1, final Feed<? extends E2> feed2) {
		assert null != feed1;
		assert null != feed2;
		
		return new BaseMemoizedFeed<Tuple2<E1, E2>>() {
			@Override
			protected Maybe<? extends Tuple2<? extends Tuple2<E1, E2>, ? extends Feed<? extends Tuple2<E1, E2>>>> compute() {
				final Maybe<? extends Tuple2<? extends E1, ? extends Feed<? extends E1>>> maybeItem1 = feed1.optionalItem();
				final Maybe<? extends Tuple2<? extends E2, ? extends Feed<? extends E2>>> maybeItem2 = feed2.optionalItem();
				if (maybeItem1.isSome() && maybeItem2.isSome()) {
					final Tuple2<? extends E1, ? extends Feed<? extends E1>> item1 = maybeItem1.asSome().getValue();
					final Tuple2<? extends E2, ? extends Feed<? extends E2>> item2 = maybeItem2.asSome().getValue();
					return Maybe.some(new Tuple2<>(new Tuple2<>(item1.get1(), item2.get1()), FeedUtils.zip(item1.get2(), item2.get2())));
				} else {
					return Maybe.none();
				}
			}
		};
	}
	
	// TODO: unzip
	
	private FeedUtils() {
		// Prevent instantiation.
	}
}<|MERGE_RESOLUTION|>--- conflicted
+++ resolved
@@ -19,13 +19,6 @@
 import com.trazere.core.util.Maybe;
 import com.trazere.core.util.Tuple2;
 import com.trazere.core.util.Tuples;
-<<<<<<< HEAD
-=======
-import java.util.Collection;
-import java.util.Comparator;
-import java.util.Iterator;
-import java.util.NoSuchElementException;
->>>>>>> b566cdd6
 
 /**
  * The {@link FeedUtils} class provides various utilities regarding {@link Feed feeds}.
@@ -35,102 +28,6 @@
  */
 public class FeedUtils {
 	/**
-<<<<<<< HEAD
-=======
-	 * Executes the given procedure with each element of the given feed.
-	 * 
-	 * @param <E> Type of the elements.
-	 * @param feed Feed of elements.
-	 * @param procedure Procedure to execute.
-	 * @since 2.0
-	 */
-	public static <E> void foreach(final Feed<? extends E> feed, final Procedure<? super E> procedure) {
-		IteratorUtils.foreach(feed.iterator(), procedure);
-	}
-	
-	/**
-	 * Left folds over the elements of the given feed using the given binary operator and initial state.
-	 * 
-	 * @param <E> Type of the elements.
-	 * @param <S> Type of the state.
-	 * @param feed Feed of the elements to fold over.
-	 * @param operator Binary operator to use.
-	 * @param initialState Initial state.
-	 * @return The folded state.
-	 * @since 2.0
-	 */
-	public static <E, S> S fold(final Feed<? extends E> feed, final Function2<? super S, ? super E, ? extends S> operator, final S initialState) {
-		return IteratorUtils.fold(feed.iterator(), operator, initialState);
-	}
-	
-	/**
-	 * Gets the first element of the given feed accepted by the given filter.
-	 * 
-	 * @param <E> Type of the elements.
-	 * @param feed Feed of the elements to test.
-	 * @param filter Predicate to use to filter the elements.
-	 * @return The first accepted element.
-	 * @since 2.0
-	 */
-	public static <E> Maybe<E> first(final Feed<? extends E> feed, final Predicate<? super E> filter) {
-		return IteratorUtils.first(feed.iterator(), filter);
-	}
-	
-	/**
-	 * Gets the first element extracted from the given feed by the given extractor.
-	 * 
-	 * @param <E> Type of the elements.
-	 * @param <EE> Type of the extracted elements.
-	 * @param collection Collection containing the elements to extract from.
-	 * @param extractor Function to use to extract the elements.
-	 * @return The first extracted element.
-	 * @since 2.0
-	 */
-	public static <E, EE> Maybe<EE> extractFirst(final Iterable<? extends E> collection, final Function<? super E, ? extends Maybe<? extends EE>> extractor) {
-		return IteratorUtils.extractFirst(collection.iterator(), extractor);
-	}
-	
-	/**
-	 * Tests whether any element of the given feed is accepted by the given filter.
-	 * 
-	 * @param <E> Type of the elements.
-	 * @param feed Feed of the elements to test.
-	 * @param filter Predicate to use to filter the elements.
-	 * @return <code>true</code> when some element is accepted, <code>false</code> when all elements are rejected.
-	 * @since 2.0
-	 */
-	public static <E> boolean isAny(final Feed<? extends E> feed, final Predicate<? super E> filter) {
-		return IteratorUtils.isAny(feed.iterator(), filter);
-	}
-	
-	/**
-	 * Tests whether all elements of the given feed are accepted by the given filter.
-	 * 
-	 * @param <E> Type of the elements.
-	 * @param feed Feed of the elements to test.
-	 * @param filter Predicate to use to filter the elements.
-	 * @return <code>true</code> when all elements are accepted, <code>false</code> when some element is rejected.
-	 * @since 2.0
-	 */
-	public static <E> boolean areAll(final Feed<? extends E> feed, final Predicate<? super E> filter) {
-		return IteratorUtils.areAll(feed.iterator(), filter);
-	}
-	
-	/**
-	 * Counts the elements of the given feed accepted by the given filter.
-	 * 
-	 * @param <E> Type of the elements.
-	 * @param feed Feed of the elements to count.
-	 * @param filter Predicate to use to filter the elements.
-	 * @return The number of accepted elements.
-	 * @since 2.0
-	 */
-	public static <E> int count(final Feed<? extends E> feed, final Predicate<? super E> filter) {
-		return IteratorUtils.count(feed.iterator(), filter);
-	}
-	
-	/**
->>>>>>> b566cdd6
 	 * Gets the least element of the given feed according to their natural order.
 	 *
 	 * @param <E> Type of the elements.
@@ -261,20 +158,12 @@
 		return new BaseMemoizedFeed<E>() {
 			@Override
 			protected Maybe<? extends Tuple2<? extends E, ? extends Feed<? extends E>>> compute() {
-<<<<<<< HEAD
-				final Maybe<? extends Tuple2<? extends E, ? extends Feed<? extends E>>> maybeItem1 = feed1.evaluate();
-=======
-				final Maybe<? extends Tuple2<? extends E, ? extends Feed<? extends E>>> maybeItem1 = feed.optionalItem();
->>>>>>> b566cdd6
+				final Maybe<? extends Tuple2<? extends E, ? extends Feed<? extends E>>> maybeItem1 = feed1.optionalItem();
 				if (maybeItem1.isSome()) {
 					final Tuple2<? extends E, ? extends Feed<? extends E>> item1 = maybeItem1.asSome().getValue();
 					return Maybe.some(Tuples.tuple2(item1.get1(), FeedUtils.append(item1.get2(), feed2)));
 				} else {
-<<<<<<< HEAD
-					return feed2.evaluate();
-=======
-					return appendedFeed.optionalItem();
->>>>>>> b566cdd6
+					return feed2.optionalItem();
 				}
 			}
 		};
@@ -315,370 +204,6 @@
 	}
 	
 	/**
-<<<<<<< HEAD
-=======
-	 * Takes the n first elements of the given feed.
-	 * 
-	 * @param <E> Type of the elements.
-	 * @param feed Feed to take from.
-	 * @param n Number of elements to take.
-	 * @return A feed of the taken elements.
-	 * @since 2.0
-	 */
-	public static <E> Feed<E> take(final Feed<? extends E> feed, final int n) {
-		assert null != feed;
-		
-		return new BaseMemoizedFeed<E>() {
-			@Override
-			protected Maybe<? extends Tuple2<? extends E, ? extends Feed<? extends E>>> compute() {
-				if (n > 0) {
-					final Maybe<? extends Tuple2<? extends E, ? extends Feed<? extends E>>> maybeItem = feed.optionalItem();
-					if (maybeItem.isSome()) {
-						final Tuple2<? extends E, ? extends Feed<? extends E>> item = maybeItem.asSome().getValue();
-						return Maybe.some(new Tuple2<E, Feed<? extends E>>(item.get1(), take(item.get2(), n - 1)));
-					} else {
-						return Maybe.none();
-					}
-				} else {
-					return Maybe.none();
-				}
-			}
-		};
-	}
-	
-	/**
-	 * Takes the first elements of the given feed while the given predicates holds.
-	 * 
-	 * @param <E> Type of the elements.
-	 * @param feed Feed to take from.
-	 * @param predicate Filter predicate.
-	 * @return A feed of the taken elements.
-	 * @since 2.0
-	 */
-	public static <E> Feed<E> takeWhile(final Feed<? extends E> feed, final Predicate<? super E> predicate) {
-		assert null != feed;
-		assert null != predicate;
-		
-		return new BaseMemoizedFeed<E>() {
-			@Override
-			protected Maybe<? extends Tuple2<? extends E, ? extends Feed<? extends E>>> compute() {
-				final Maybe<? extends Tuple2<? extends E, ? extends Feed<? extends E>>> maybeItem = feed.optionalItem();
-				if (maybeItem.isSome()) {
-					final Tuple2<? extends E, ? extends Feed<? extends E>> item = maybeItem.asSome().getValue();
-					final E head = item.get1();
-					if (predicate.evaluate(head)) {
-						return Maybe.some(new Tuple2<E, Feed<? extends E>>(head, takeWhile(item.get2(), predicate)));
-					} else {
-						return Maybe.none();
-					}
-				} else {
-					return Maybe.none();
-				}
-			}
-		};
-	}
-	
-	/**
-	 * Drops the n first elements of the given feed.
-	 * 
-	 * @param <E> Type of the elements.
-	 * @param feed Feed to drop from.
-	 * @param n Number of elements to drop.
-	 * @return A feed of the remaining elements.
-	 * @since 2.0
-	 */
-	public static <E> Feed<E> drop(final Feed<? extends E> feed, final int n) {
-		assert null != feed;
-		
-		return new BaseMemoizedFeed<E>() {
-			@Override
-			protected Maybe<? extends Tuple2<? extends E, ? extends Feed<? extends E>>> compute() {
-				Feed<? extends E> iterFeed = feed;
-				int iterN = n;
-				while (true) {
-					final Maybe<? extends Tuple2<? extends E, ? extends Feed<? extends E>>> maybeItem = iterFeed.optionalItem();
-					if (maybeItem.isSome()) {
-						if (iterN > 0) {
-							iterFeed = maybeItem.asSome().getValue().get2();
-							iterN -= 1;
-						} else {
-							return maybeItem;
-						}
-					} else {
-						return Maybe.none();
-					}
-				}
-			}
-		};
-	}
-	
-	/**
-	 * Drops the first elements of the given feed while the given predicates holds.
-	 * 
-	 * @param <E> Type of the elements.
-	 * @param feed Feed to drop from.
-	 * @param predicate Filter predicate.
-	 * @return A feed of the remaining elements.
-	 * @since 2.0
-	 */
-	public static <E> Feed<E> dropWhile(final Feed<? extends E> feed, final Predicate<? super E> predicate) {
-		assert null != feed;
-		assert null != predicate;
-		
-		return new BaseMemoizedFeed<E>() {
-			@Override
-			protected Maybe<? extends Tuple2<? extends E, ? extends Feed<? extends E>>> compute() {
-				Feed<? extends E> iterFeed = feed;
-				while (true) {
-					final Maybe<? extends Tuple2<? extends E, ? extends Feed<? extends E>>> maybeItem = iterFeed.optionalItem();
-					if (maybeItem.isSome()) {
-						final Tuple2<? extends E, ? extends Feed<? extends E>> item = maybeItem.asSome().getValue();
-						if (predicate.evaluate(item.get1())) {
-							iterFeed = item.get2();
-						} else {
-							return maybeItem;
-						}
-					} else {
-						return Maybe.none();
-					}
-				}
-			}
-		};
-	}
-	
-	/**
-	 * Groups the elements of the given feed into batches of the given size.
-	 *
-	 * @param <E> Type of the elements.
-	 * @param <B> Type of the batch collections.
-	 * @param feed Feed containing the elements to group.
-	 * @param n Number of elements of each batch.
-	 * @param batchFactory Factory of the batch collections.
-	 * @return A feed of the groups of elements.
-	 * @since 2.0
-	 */
-	public static <E, B extends Collection<? super E>> Feed<B> group(final Feed<? extends E> feed, final int n, final CollectionFactory<? super E, B> batchFactory) {
-		assert null != feed;
-		assert null != batchFactory;
-		
-		return new BaseMemoizedFeed<B>() {
-			@Override
-			protected Maybe<? extends Tuple2<? extends B, ? extends Feed<? extends B>>> compute() {
-				Feed<? extends E> iterFeed = feed;
-				int iterN = n;
-				final B batch = batchFactory.build(n);
-				while (iterN > 0) {
-					final Maybe<? extends Tuple2<? extends E, ? extends Feed<? extends E>>> maybeItem = iterFeed.optionalItem();
-					if (maybeItem.isSome()) {
-						final Tuple2<? extends E, ? extends Feed<? extends E>> item = maybeItem.asSome().getValue();
-						batch.add(item.get1());
-						iterFeed = item.get2();
-						iterN -= 1;
-					} else {
-						break;
-					}
-				}
-				if (batch.isEmpty()) {
-					return Maybe.none();
-				} else {
-					return Maybe.some(new Tuple2<>(batch, group(iterFeed, n, batchFactory)));
-				}
-			}
-		};
-	}
-	
-	/**
-	 * Filters the elements of the given feed using the given filter.
-	 *
-	 * @param <E> Type of the elements.
-	 * @param feed Feed of the elements to filter.
-	 * @param filter Predicate to use to filter the elements.
-	 * @return A feed of the filtered elements.
-	 * @since 2.0
-	 */
-	public static <E> Feed<E> filter(final Feed<? extends E> feed, final Predicate<? super E> filter) {
-		assert null != feed;
-		assert null != filter;
-		
-		return new BaseMemoizedFeed<E>() {
-			@Override
-			protected Maybe<? extends Tuple2<? extends E, ? extends Feed<? extends E>>> compute() {
-				Feed<? extends E> iterFeed = feed;
-				while (true) {
-					final Maybe<? extends Tuple2<? extends E, ? extends Feed<? extends E>>> maybeItem = iterFeed.optionalItem();
-					if (maybeItem.isSome()) {
-						final Tuple2<? extends E, ? extends Feed<? extends E>> item = maybeItem.asSome().getValue();
-						final E head = item.get1();
-						if (filter.evaluate(head)) {
-							return Maybe.some(new Tuple2<E, Feed<E>>(head, filter(item.get2(), filter)));
-						} else {
-							iterFeed = item.get2();
-						}
-					} else {
-						return Maybe.none();
-					}
-				}
-			}
-		};
-	}
-	
-	/**
-	 * Transforms the elements of the given feed using the given function.
-	 *
-	 * @param <E> Type of the elements.
-	 * @param <TE> Type of the transformed elements.
-	 * @param feed Feed of the elements to transform.
-	 * @param function Function to use to transform the elements.
-	 * @return A feed of the transformed elements.
-	 * @since 2.0
-	 */
-	public static <E, TE> Feed<TE> map(final Feed<? extends E> feed, final Function<? super E, ? extends TE> function) {
-		assert null != feed;
-		assert null != function;
-		
-		return new Feed<TE>() {
-			// Feed.
-			
-			@Override
-			public boolean isEmpty() {
-				return feed.isEmpty();
-			}
-			
-			@Override
-			public TE head()
-			throws NoSuchElementException {
-				return function.evaluate(feed.head());
-			}
-			
-			@Override
-			public Maybe<TE> optionalHead() {
-				return feed.optionalHead().map(function);
-			}
-			
-			@Override
-			public Feed<TE> tail()
-			throws NoSuchElementException {
-				return map(feed.tail(), function);
-			}
-			
-			@Override
-			public Maybe<? extends Feed<? extends TE>> optionalTail() {
-				return feed.optionalTail().map(tail -> FeedUtils.map(tail, function));
-			}
-			
-			@Override
-			public Tuple2<? extends TE, ? extends Feed<? extends TE>> item()
-			throws NoSuchElementException {
-				final Tuple2<? extends E, ? extends Feed<? extends E>> item = feed.item();
-				return new Tuple2<>(function.evaluate(item.get1()), FeedUtils.map(item.get2(), function));
-			}
-			
-			@Override
-			public Maybe<? extends Tuple2<? extends TE, ? extends Feed<? extends TE>>> optionalItem() {
-				return feed.optionalItem().map(item -> new Tuple2<>(function.evaluate(item.get1()), map(item.get2(), function)));
-			}
-			
-			// Iterable.
-			
-			@Override
-			public Iterator<TE> iterator() {
-				return IteratorUtils.map(feed.iterator(), function);
-			}
-		};
-	}
-	
-	/**
-	 * Transforms and flattens the elements of the given feed using the given function.
-	 * 
-	 * @param <E> Type of the elements.
-	 * @param <TE> Type of the transformed elements.
-	 * @param feed Feed of the elements to transform.
-	 * @param function Function to use to transform the elements.
-	 * @return An feed of the flatten, transformed elements.
-	 * @since 2.0
-	 */
-	public static <E, TE> Feed<TE> flatMap(final Feed<? extends E> feed, final Function<? super E, ? extends Feed<? extends TE>> function) {
-		return flatten(map(feed, function));
-	}
-	
-	/**
-	 * Extracts the elements of the given feed using the given extractor.
-	 *
-	 * @param <E> Type of the elements.
-	 * @param <EE> Type of the extracted elements.
-	 * @param feed Feed of the elements to extract from.
-	 * @param extractor Function to use to extract the elements.
-	 * @return A feed of the extracted elements.
-	 * @since 2.0
-	 */
-	public static <E, EE> Feed<EE> extract(final Feed<? extends E> feed, final Function<? super E, ? extends Maybe<? extends EE>> extractor) {
-		assert null != extractor;
-		
-		return flatMap(feed, element -> Feeds.fromMaybe(extractor.evaluate(element)));
-	}
-	
-	/**
-	 * Builds a memoized view of the the given feed.
-	 * 
-	 * @param <E> Type of the elements.
-	 * @param feed Feed to memoize.
-	 * @return The built feed.
-	 * @see MemoizedFeed
-	 * @since 2.0
-	 */
-	public static <E> Feed<E> memoized(final Feed<E> feed) {
-		assert null != feed;
-		
-		if (feed instanceof MemoizedFeed) {
-			return feed;
-		} else {
-			return new BaseMemoizedFeed<E>() {
-				@Override
-				protected Maybe<? extends Tuple2<? extends E, ? extends Feed<? extends E>>> compute() {
-					final Maybe<? extends Tuple2<? extends E, ? extends Feed<? extends E>>> maybeItem = feed.optionalItem();
-					if (maybeItem.isSome()) {
-						final Tuple2<? extends E, ? extends Feed<? extends E>> item = maybeItem.asSome().getValue();
-						return Maybe.some(new Tuple2<>(item.get1(), memoized(item.get2())));
-					} else {
-						return Maybe.none();
-					}
-				}
-			};
-		}
-	}
-	
-	/**
-	 * Builds a memoized, resettable view of the given feed.
-	 * 
-	 * @param <E> Type of the elements.
-	 * @param feed Feed to memoize.
-	 * @return The built feed.
-	 * @see ResettableFeed
-	 * @since 2.0
-	 */
-	public static <E> Feed<E> resettable(final Feed<E> feed) {
-		assert null != feed;
-		
-		if (feed instanceof ResettableFeed) {
-			return feed;
-		} else {
-			return new BaseResettableFeed<E>() {
-				@Override
-				protected Maybe<? extends Tuple2<? extends E, ? extends Feed<? extends E>>> compute() {
-					final Maybe<? extends Tuple2<? extends E, ? extends Feed<? extends E>>> maybeItem = feed.optionalItem();
-					if (maybeItem.isSome()) {
-						final Tuple2<? extends E, ? extends Feed<? extends E>> item = maybeItem.asSome().getValue();
-						return Maybe.some(new Tuple2<>(item.get1(), memoized(item.get2())));
-					} else {
-						return Maybe.none();
-					}
-				}
-			};
-		}
-	}
-	
-	/**
->>>>>>> b566cdd6
 	 * Builds a feed of pairs composed with the elements of the given feeds.
 	 * <p>
 	 * The pairs are composed of an element of each feed according in order. The extra values of the longest feed are dropped when the given feeds don't contain
