/*
 *  Copyright 2006-2015 Julien Dufour
 *
 *  Licensed under the Apache License, Version 2.0 (the "License");
 *  you may not use this file except in compliance with the License.
 *  You may obtain a copy of the License at
 *
 *      http://www.apache.org/licenses/LICENSE-2.0
 *
 *  Unless required by applicable law or agreed to in writing, software
 *  distributed under the License is distributed on an "AS IS" BASIS,
 *  WITHOUT WARRANTIES OR CONDITIONS OF ANY KIND, either express or implied.
 *  See the License for the specific language governing permissions and
 *  limitations under the License.
 */
package com.trazere.core.collection;

import com.trazere.core.functional.Function;
import com.trazere.core.functional.Function2;
import com.trazere.core.functional.Predicate;
import com.trazere.core.imperative.ExIterator;
import com.trazere.core.imperative.Iterators;
import com.trazere.core.imperative.Procedure;
import com.trazere.core.util.Maybe;
import com.trazere.core.util.Tuple2;
import java.util.Collection;
import java.util.Comparator;
import java.util.Iterator;
import java.util.NoSuchElementException;

/**
 * The {@link Feeds} class provides various factories of {@link Feed feeds}.
 * 
 * @see Feed
 * @since 2.0
 */
public class Feeds {
	/**
	 * Builds a feed using the given head and tail.
	 * 
	 * @param <E> Type of the elements.
	 * @param head Head element of the feed.
	 * @param tail Tail of the feed.
	 * @return The built feed.
	 * @since 2.0
	 */
	public static <E> Feed<E> feed(final E head, final Feed<? extends E> tail) {
		assert null != head;
		assert null != tail;
		
		return new Feed<E>() {
			// Feed.
			
			@Override
			public boolean isEmpty() {
				return false;
			}
			
			@Override
<<<<<<< HEAD
			public Tuple2<? extends E, ? extends Feed<? extends E>> get() {
				return new Tuple2<E, Feed<? extends E>>(head, tail);
			}
			
			@Override
=======
>>>>>>> b566cdd6
			public E head() {
				return head;
			}
			
			@Override
			public Maybe<E> optionalHead() {
				return Maybe.some(head);
			}
			
			@Override
			public Feed<? extends E> tail() {
<<<<<<< HEAD
				return tail;
			}
			
			@Override
			public Feed<? extends E> optionalTail() {
=======
>>>>>>> b566cdd6
				return tail;
			}
			
			@Override
			public Maybe<? extends Feed<? extends E>> optionalTail() {
				return Maybe.some(tail);
			}
			
			@Override
			public Tuple2<? extends E, ? extends Feed<? extends E>> item() {
				return new Tuple2<E, Feed<? extends E>>(head, tail);
			}
			
			@Override
			public Maybe<Tuple2<E, Feed<? extends E>>> optionalItem() {
				return Maybe.some(new Tuple2<E, Feed<? extends E>>(head, tail));
			}
		};
	}
	
	/**
	 * Builds an empty feed.
	 * 
	 * @param <E> Type of the elements.
	 * @return The built feed.
	 * @since 2.0
	 */
	@SuppressWarnings("unchecked")
	public static <E> Feed<E> empty() {
		return (Feed<E>) EMPTY;
	}
	
	private static final Feed<?> EMPTY = new MemoizedFeed<Object>() {
		// Feed.
		
		@Override
		public boolean isEmpty() {
			return true;
		}
		
		@Override
<<<<<<< HEAD
		public Tuple2<? extends Object, ? extends Feed<? extends Object>> get()
		throws NoSuchElementException {
			throw new NoSuchElementException();
		}
		
		@Override
=======
>>>>>>> b566cdd6
		public Object head()
		throws NoSuchElementException {
			throw new NoSuchElementException();
		}
		
		@Override
		public Maybe<Object> optionalHead() {
			return Maybe.none();
		}
		
		@Override
		public Feed<Object> tail()
		throws NoSuchElementException {
			throw new NoSuchElementException();
		}
		
		@Override
<<<<<<< HEAD
		public Feed<Object> optionalTail() {
			return this;
		}
		
		@Override
		public <S> S fold(final Function2<? super S, ? super Object, ? extends S> operator, final S initialState) {
			return initialState;
		}
		
		@Override
		public boolean isAny(final Predicate<? super Object> filter) {
			return false;
		}
		
		@Override
		public boolean areAll(final Predicate<? super Object> filter) {
			return true;
		}
		
		@Override
		public int count(final Predicate<? super Object> filter) {
			return 0;
		}
		
		@Override
		public Maybe<Object> least(final Comparator<? super Object> comparator) {
			return Maybe.none();
		}
		
		@Override
		public Maybe<Object> greatest(final Comparator<? super Object> comparator) {
			return Maybe.none();
		}
		
		@Override
		public Feed<Object> take(final int n) {
			return this;
		}
		
		@Override
		public Feed<Object> takeWhile(final Predicate<? super Object> predicate) {
			return this;
		}
		
		@Override
		public Feed<Object> drop(final int n) {
			return this;
		}
		
		@Override
		public Feed<Object> dropWhile(final Predicate<? super Object> predicate) {
			return this;
		}
		
		@Override
		public <B extends Collection<? super Object>> Feed<B> group(final int n, final CollectionFactory<? super Object, B> batchFactory) {
			return Feeds.empty();
		}
		
		@Override
		public Feed<Object> filter(final Predicate<? super Object> filter) {
			return this;
		}
		
		@Override
		public Maybe<Object> filterFirst(final Predicate<? super Object> filter) {
			return Maybe.none();
		}
		
		@Override
		public <TE> Feed<TE> map(final Function<? super Object, ? extends TE> function) {
			return Feeds.empty();
		}
		
		@Override
		public <EE> Feed<EE> extract(final Function<? super Object, ? extends Maybe<? extends EE>> extractor) {
			return Feeds.empty();
		}
		
		@Override
		public <EE> Maybe<EE> extractFirst(final Function<? super Object, ? extends Maybe<? extends EE>> extractor) {
			return Maybe.none();
		}
		
		@Override
		public <EE> Feed<EE> extractAll(final Function<? super Object, ? extends Iterable<? extends EE>> extractor) {
			return Feeds.empty();
		}
		
		@Override
		public <TE> Feed<TE> flatMap(final Function<? super Object, ? extends Feed<? extends TE>> function) {
			return Feeds.empty();
		}
		
		@Override
		public void foreach(final Procedure<? super Object> procedure) {
			// Nothing to do.
		}
		
		// Thunk.
		
		@Override
		public MemoizedFeed<Object> memoized() {
			return this;
		}
		
		@Override
		public boolean isMemoized() {
			return true;
		}
		
		@Override
		public Maybe<Maybe<? extends Tuple2<? extends Object, ? extends Feed<? extends Object>>>> probe() {
			return Maybe.none();
		}
		
		// Function.
=======
		public Maybe<? extends Feed<? extends Object>> optionalTail() {
			return Maybe.none();
		}
>>>>>>> b566cdd6
		
		@Override
		public Tuple2<? extends Object, ? extends Feed<? extends Object>> item()
		throws NoSuchElementException {
			throw new NoSuchElementException();
		}
		
		@Override
		public Maybe<? extends Tuple2<? extends Object, ? extends Feed<? extends Object>>> optionalItem() {
			return Maybe.none();
		}
		
		// Iterable.
		
		@Override
		public ExIterator<Object> iterator() {
			return Iterators.empty();
		}
	};
	
	/**
	 * Builds a feed over the given element.
	 * 
	 * @param <E> Type of the elements.
	 * @param element Element of the feed to build.
	 * @return The built feed.
	 * @since 2.0
	 */
	public static <E> Feed<E> fromElement(final E element) {
		// TODO: optimize feed
		return feed(element, Feeds.<E>empty());
	}
	
	/**
	 * Builds a feed over the given elements.
	 * 
	 * @param <E> Type of the elements.
	 * @param elements Elements of the feed to build.
	 * @return The built feed.
	 * @since 2.0
	 */
	@SafeVarargs
	public static <E> Feed<E> fromElements(final E... elements) {
		return fromElements(elements, 0);
	}
	
	// TODO: generalize to any range and make public
	private static <E> Feed<E> fromElements(final E[] elements, final int index) {
		// TODO: optimize feed
		return new Feed<E>() {
			// Feed.
			
			@Override
			public boolean isEmpty() {
				return index >= elements.length;
			}
			
			@Override
<<<<<<< HEAD
			public Tuple2<? extends E, ? extends Feed<? extends E>> get()
			throws NoSuchElementException {
				if (index < elements.length) {
					return new Tuple2<>(elements[index], Feeds.<E>fromElements(elements, index + 1));
				} else {
					throw new NoSuchElementException();
				}
			}
			
			@Override
=======
>>>>>>> b566cdd6
			public E head()
			throws NoSuchElementException {
				if (index < elements.length) {
					return elements[index];
				} else {
					throw new NoSuchElementException();
				}
			}
			
			@Override
			public Maybe<E> optionalHead() {
				if (index < elements.length) {
					return Maybe.some(elements[index]);
				} else {
					return Maybe.none();
				}
			}
			
			@Override
			public Feed<E> tail()
			throws NoSuchElementException {
				if (index < elements.length) {
					return Feeds.fromElements(elements, index + 1);
				} else {
					throw new NoSuchElementException();
				}
			}
			
			@Override
<<<<<<< HEAD
			public Feed<E> optionalTail() {
				if (index < elements.length) {
					return Feeds.fromElements(elements, index + 1);
				} else {
					return Feeds.empty();
				}
			}
			
			// Function.
=======
			public Maybe<? extends Feed<? extends E>> optionalTail() {
				if (index < elements.length) {
					return Maybe.some(Feeds.fromElements(elements, index + 1));
				} else {
					return Maybe.none();
				}
			}
>>>>>>> b566cdd6
			
			@Override
			public Tuple2<? extends E, ? extends Feed<? extends E>> item()
			throws NoSuchElementException {
				if (index < elements.length) {
					return new Tuple2<>(elements[index], Feeds.fromElements(elements, index + 1));
				} else {
					throw new NoSuchElementException();
				}
			}
			
			@Override
			public Maybe<? extends Tuple2<? extends E, ? extends Feed<? extends E>>> optionalItem() {
				if (index < elements.length) {
					return Maybe.some(new Tuple2<>(elements[index], Feeds.fromElements(elements, index + 1)));
				} else {
					return Maybe.none();
				}
			}
			
			// Iterable.
			
<<<<<<< HEAD
			// TODO: optimzed iterator
			//			@Override
			//			public ExIterator<E> iterator() {
			//				return Iterators.fromElements(elements, index);
			//			}
=======
			// TODO: optimized iterator()
>>>>>>> b566cdd6
		};
	}
	
	/**
	 * Builds a feed over the elements provided by the given iterator.
	 * 
	 * @param <E> Type of the elements.
	 * @param iterator Iterator providing the elements.
	 * @return The built feed.
	 * @since 2.0
	 */
	public static <E> Feed<E> fromIterator(final Iterator<? extends E> iterator) {
		assert null != iterator;
		
		return new BaseMemoizedFeed<E>() {
			@Override
			protected Maybe<Tuple2<E, Feed<E>>> compute() {
				if (iterator.hasNext()) {
					return Maybe.some(new Tuple2<E, Feed<E>>(iterator.next(), Feeds.fromIterator(iterator)));
				} else {
					return Maybe.none();
				}
			}
		};
	}
	
	/**
	 * Builds a feed over the given iterable.
	 * 
	 * @param <E> Type of the elements.
	 * @param iterable Iterable providing the elements.
	 * @return The built feed.
	 * @since 2.0
	 */
	public static <E> Feed<E> fromIterable(final Iterable<? extends E> iterable) {
		return fromIterator(iterable.iterator());
	}
	
	/**
	 * Builds a feed over the value wrapped in the given {@link Maybe} instance.
	 * 
	 * @param <T> Type of the wrapped value.
	 * @param maybe {@link Maybe} instance wrapping the value.
	 * @return The built feed.
	 * @since 2.0
	 */
	public static <T> Feed<T> fromMaybe(final Maybe<? extends T> maybe) {
		return maybe.isSome() ? fromElement(maybe.asSome().getValue()) : empty();
	}
	
	private Feeds() {
		// Prevent instantiation.
	}
}<|MERGE_RESOLUTION|>--- conflicted
+++ resolved
@@ -57,14 +57,6 @@
 			}
 			
 			@Override
-<<<<<<< HEAD
-			public Tuple2<? extends E, ? extends Feed<? extends E>> get() {
-				return new Tuple2<E, Feed<? extends E>>(head, tail);
-			}
-			
-			@Override
-=======
->>>>>>> b566cdd6
 			public E head() {
 				return head;
 			}
@@ -76,14 +68,6 @@
 			
 			@Override
 			public Feed<? extends E> tail() {
-<<<<<<< HEAD
-				return tail;
-			}
-			
-			@Override
-			public Feed<? extends E> optionalTail() {
-=======
->>>>>>> b566cdd6
 				return tail;
 			}
 			
@@ -94,7 +78,7 @@
 			
 			@Override
 			public Tuple2<? extends E, ? extends Feed<? extends E>> item() {
-				return new Tuple2<E, Feed<? extends E>>(head, tail);
+				return new Tuple2<>(head, tail);
 			}
 			
 			@Override
@@ -125,15 +109,6 @@
 		}
 		
 		@Override
-<<<<<<< HEAD
-		public Tuple2<? extends Object, ? extends Feed<? extends Object>> get()
-		throws NoSuchElementException {
-			throw new NoSuchElementException();
-		}
-		
-		@Override
-=======
->>>>>>> b566cdd6
 		public Object head()
 		throws NoSuchElementException {
 			throw new NoSuchElementException();
@@ -151,129 +126,9 @@
 		}
 		
 		@Override
-<<<<<<< HEAD
-		public Feed<Object> optionalTail() {
-			return this;
-		}
-		
-		@Override
-		public <S> S fold(final Function2<? super S, ? super Object, ? extends S> operator, final S initialState) {
-			return initialState;
-		}
-		
-		@Override
-		public boolean isAny(final Predicate<? super Object> filter) {
-			return false;
-		}
-		
-		@Override
-		public boolean areAll(final Predicate<? super Object> filter) {
-			return true;
-		}
-		
-		@Override
-		public int count(final Predicate<? super Object> filter) {
-			return 0;
-		}
-		
-		@Override
-		public Maybe<Object> least(final Comparator<? super Object> comparator) {
-			return Maybe.none();
-		}
-		
-		@Override
-		public Maybe<Object> greatest(final Comparator<? super Object> comparator) {
-			return Maybe.none();
-		}
-		
-		@Override
-		public Feed<Object> take(final int n) {
-			return this;
-		}
-		
-		@Override
-		public Feed<Object> takeWhile(final Predicate<? super Object> predicate) {
-			return this;
-		}
-		
-		@Override
-		public Feed<Object> drop(final int n) {
-			return this;
-		}
-		
-		@Override
-		public Feed<Object> dropWhile(final Predicate<? super Object> predicate) {
-			return this;
-		}
-		
-		@Override
-		public <B extends Collection<? super Object>> Feed<B> group(final int n, final CollectionFactory<? super Object, B> batchFactory) {
-			return Feeds.empty();
-		}
-		
-		@Override
-		public Feed<Object> filter(final Predicate<? super Object> filter) {
-			return this;
-		}
-		
-		@Override
-		public Maybe<Object> filterFirst(final Predicate<? super Object> filter) {
-			return Maybe.none();
-		}
-		
-		@Override
-		public <TE> Feed<TE> map(final Function<? super Object, ? extends TE> function) {
-			return Feeds.empty();
-		}
-		
-		@Override
-		public <EE> Feed<EE> extract(final Function<? super Object, ? extends Maybe<? extends EE>> extractor) {
-			return Feeds.empty();
-		}
-		
-		@Override
-		public <EE> Maybe<EE> extractFirst(final Function<? super Object, ? extends Maybe<? extends EE>> extractor) {
-			return Maybe.none();
-		}
-		
-		@Override
-		public <EE> Feed<EE> extractAll(final Function<? super Object, ? extends Iterable<? extends EE>> extractor) {
-			return Feeds.empty();
-		}
-		
-		@Override
-		public <TE> Feed<TE> flatMap(final Function<? super Object, ? extends Feed<? extends TE>> function) {
-			return Feeds.empty();
-		}
-		
-		@Override
-		public void foreach(final Procedure<? super Object> procedure) {
-			// Nothing to do.
-		}
-		
-		// Thunk.
-		
-		@Override
-		public MemoizedFeed<Object> memoized() {
-			return this;
-		}
-		
-		@Override
-		public boolean isMemoized() {
-			return true;
-		}
-		
-		@Override
-		public Maybe<Maybe<? extends Tuple2<? extends Object, ? extends Feed<? extends Object>>>> probe() {
-			return Maybe.none();
-		}
-		
-		// Function.
-=======
 		public Maybe<? extends Feed<? extends Object>> optionalTail() {
 			return Maybe.none();
 		}
->>>>>>> b566cdd6
 		
 		@Override
 		public Tuple2<? extends Object, ? extends Feed<? extends Object>> item()
@@ -284,6 +139,120 @@
 		@Override
 		public Maybe<? extends Tuple2<? extends Object, ? extends Feed<? extends Object>>> optionalItem() {
 			return Maybe.none();
+		}
+		
+		// Memoized feed.
+		
+		@Override
+		public MemoizedFeed<Object> memoized() {
+			return this;
+		}
+		
+		@Override
+		public boolean isMemoized() {
+			return true;
+		}
+		
+		@Override
+		public Maybe<Maybe<? extends Tuple2<? extends Object, ? extends Feed<? extends Object>>>> probe() {
+			return Maybe.none();
+		}
+		
+		// Traversable.
+		
+		@Override
+		public <S> S fold(final Function2<? super S, ? super Object, ? extends S> operator, final S initialState) {
+			return initialState;
+		}
+		
+		@Override
+		public boolean isAny(final Predicate<? super Object> filter) {
+			return false;
+		}
+		
+		@Override
+		public boolean areAll(final Predicate<? super Object> filter) {
+			return true;
+		}
+		
+		@Override
+		public int count(final Predicate<? super Object> filter) {
+			return 0;
+		}
+		
+		@Override
+		public Maybe<Object> least(final Comparator<? super Object> comparator) {
+			return Maybe.none();
+		}
+		
+		@Override
+		public Maybe<Object> greatest(final Comparator<? super Object> comparator) {
+			return Maybe.none();
+		}
+		
+		@Override
+		public Feed<Object> take(final int n) {
+			return this;
+		}
+		
+		@Override
+		public Feed<Object> takeWhile(final Predicate<? super Object> predicate) {
+			return this;
+		}
+		
+		@Override
+		public Feed<Object> drop(final int n) {
+			return this;
+		}
+		
+		@Override
+		public Feed<Object> dropWhile(final Predicate<? super Object> predicate) {
+			return this;
+		}
+		
+		@Override
+		public <B extends Collection<? super Object>> Feed<B> group(final int n, final CollectionFactory<? super Object, B> batchFactory) {
+			return Feeds.empty();
+		}
+		
+		@Override
+		public Feed<Object> filter(final Predicate<? super Object> filter) {
+			return this;
+		}
+		
+		@Override
+		public Maybe<Object> filterFirst(final Predicate<? super Object> filter) {
+			return Maybe.none();
+		}
+		
+		@Override
+		public <TE> Feed<TE> map(final Function<? super Object, ? extends TE> function) {
+			return Feeds.empty();
+		}
+		
+		@Override
+		public <EE> Feed<EE> extract(final Function<? super Object, ? extends Maybe<? extends EE>> extractor) {
+			return Feeds.empty();
+		}
+		
+		@Override
+		public <EE> Maybe<EE> extractFirst(final Function<? super Object, ? extends Maybe<? extends EE>> extractor) {
+			return Maybe.none();
+		}
+		
+		@Override
+		public <EE> Feed<EE> extractAll(final Function<? super Object, ? extends Iterable<? extends EE>> extractor) {
+			return Feeds.empty();
+		}
+		
+		@Override
+		public <TE> Feed<TE> flatMap(final Function<? super Object, ? extends Feed<? extends TE>> function) {
+			return Feeds.empty();
+		}
+		
+		@Override
+		public void foreach(final Procedure<? super Object> procedure) {
+			// Nothing to do.
 		}
 		
 		// Iterable.
@@ -332,19 +301,6 @@
 			}
 			
 			@Override
-<<<<<<< HEAD
-			public Tuple2<? extends E, ? extends Feed<? extends E>> get()
-			throws NoSuchElementException {
-				if (index < elements.length) {
-					return new Tuple2<>(elements[index], Feeds.<E>fromElements(elements, index + 1));
-				} else {
-					throw new NoSuchElementException();
-				}
-			}
-			
-			@Override
-=======
->>>>>>> b566cdd6
 			public E head()
 			throws NoSuchElementException {
 				if (index < elements.length) {
@@ -374,17 +330,6 @@
 			}
 			
 			@Override
-<<<<<<< HEAD
-			public Feed<E> optionalTail() {
-				if (index < elements.length) {
-					return Feeds.fromElements(elements, index + 1);
-				} else {
-					return Feeds.empty();
-				}
-			}
-			
-			// Function.
-=======
 			public Maybe<? extends Feed<? extends E>> optionalTail() {
 				if (index < elements.length) {
 					return Maybe.some(Feeds.fromElements(elements, index + 1));
@@ -392,7 +337,6 @@
 					return Maybe.none();
 				}
 			}
->>>>>>> b566cdd6
 			
 			@Override
 			public Tuple2<? extends E, ? extends Feed<? extends E>> item()
@@ -415,15 +359,11 @@
 			
 			// Iterable.
 			
-<<<<<<< HEAD
 			// TODO: optimzed iterator
 			//			@Override
 			//			public ExIterator<E> iterator() {
 			//				return Iterators.fromElements(elements, index);
 			//			}
-=======
-			// TODO: optimized iterator()
->>>>>>> b566cdd6
 		};
 	}
 	
