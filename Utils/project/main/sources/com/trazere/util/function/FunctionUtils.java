/*
 *  Copyright 2006-2015 Julien Dufour
 *
 *  Licensed under the Apache License, Version 2.0 (the "License");
 *  you may not use this file except in compliance with the License.
 *  You may obtain a copy of the License at
 *
 *      http://www.apache.org/licenses/LICENSE-2.0
 *
 *  Unless required by applicable law or agreed to in writing, software
 *  distributed under the License is distributed on an "AS IS" BASIS,
 *  WITHOUT WARRANTIES OR CONDITIONS OF ANY KIND, either express or implied.
 *  See the License for the specific language governing permissions and
 *  limitations under the License.
 */
package com.trazere.util.function;

import com.trazere.core.functional.Predicate;
import com.trazere.core.functional.Thunk;
import com.trazere.core.imperative.Effect;
import com.trazere.util.accumulator.Accumulator1;
import com.trazere.util.accumulator.Accumulator2;
import com.trazere.util.collection.CheckedIterator;
import com.trazere.util.collection.CheckedIterators;
import com.trazere.util.collection.CollectionAccumulators;
import com.trazere.util.collection.Multimap;
import com.trazere.util.feed.Feed;
import com.trazere.util.lang.Counter;
import com.trazere.util.lang.InternalException;
import com.trazere.util.lang.WrapException;
import com.trazere.util.type.Maybe;
import com.trazere.util.type.Tuple2;
import com.trazere.util.type.TypeUtils;
import java.util.Collection;
import java.util.Iterator;
import java.util.Map;

// TODO: dispatch in CollectionUtils, IteratorUtils and FeedUtils ?

/**
 * The {@link FunctionUtils} provides various helpers regarding predicates, functions and procedures.
 * 
 * @see Predicate1
 * @see Predicate2
 * @see Function1
 * @see Function2
 * @see Procedure1
 * @see Procedure2
 * @deprecated Use {@link com.trazere.core}.
 */
@Deprecated
public class FunctionUtils {
	/**
	 * Tests whether any given value is accepted by the given predicate.
	 * 
	 * @param <V> Type of the values.
	 * @param <X> Type of the exceptions.
	 * @param predicate The predicate.
	 * @param values The values to test.
	 * @return <code>true</code> if any value is accepted, <code>false</code> if all values are rejected.
	 * @throws X When some predicate evaluation fails.
	 * @deprecated Use {@link com.trazere.core.lang.IterableUtils#isAny(Iterable, com.trazere.core.functional.Predicate)}.
	 */
	@Deprecated
	public static <V, X extends Exception> boolean isAny(final Predicate1<? super V, ? extends X> predicate, final Iterable<? extends V> values)
	throws X {
		return isAny(predicate, CheckedIterators.<V, InternalException>fromIterable(values));
	}
	
	/**
	 * Tests whether any value provided by the given iterator is accepted by the given predicate.
	 * 
	 * @param <V> Type of the values.
	 * @param <X> Type of the exceptions.
	 * @param predicate The predicate.
	 * @param values The iterator providing the values to test.
	 * @return <code>true</code> if any value is accepted, <code>false</code> if all values are rejected.
	 * @throws X When some predicate evaluation fails.
	 * @deprecated Use {@link com.trazere.core.imperative.IteratorUtils#isAny(Iterator, com.trazere.core.functional.Predicate)}.
	 */
	@Deprecated
	public static <V, X extends Exception> boolean isAny(final Predicate1<? super V, ? extends X> predicate, final Iterator<? extends V> values)
	throws X {
		return isAny(predicate, CheckedIterators.<V, InternalException>fromIterator(values));
	}
	
	/**
	 * Tests whether any value provided by the given iterator is accepted by the given predicate.
	 * 
	 * @param <V> Type of the values.
	 * @param <X> Type of the predicate exceptions.
	 * @param <VX> Type of the value exceptions.
	 * @param predicate The predicate.
	 * @param values The iterator providing the values to test.
	 * @return <code>true</code> if any value is accepted, <code>false</code> if all values are rejected.
	 * @throws X When some predicate evaluation fails.
	 * @throws VX When some iteration fails.
	 * @deprecated Use {@link com.trazere.core.imperative.IteratorUtils#isAny(Iterator, com.trazere.core.functional.Predicate)}.
	 */
	@Deprecated
	public static <V, X extends Exception, VX extends Exception> boolean isAny(final Predicate1<? super V, ? extends X> predicate, final CheckedIterator<? extends V, ? extends VX> values)
	throws X, VX {
		assert null != predicate;
		assert null != values;
		
		while (values.hasNext()) {
			if (predicate.evaluate(values.next())) {
				return true;
			}
		}
		return false;
	}
	
	/**
	 * Tests whether any value provided by the given feed is accepted by the given predicate.
	 * 
	 * @param <V> Type of the values.
	 * @param <X> Type of the predicate exceptions.
	 * @param <VX> Type of the value exceptions.
	 * @param predicate The predicate.
	 * @param values The feed providing the values to test.
	 * @return <code>true</code> if any value is accepted, <code>false</code> if all values are rejected.
	 * @throws X When some predicate evaluation fails.
	 * @throws VX When some feed iteration fails.
	 * @deprecated Use {@link com.trazere.core.collection.FeedUtils#isAny(com.trazere.core.collection.Feed, com.trazere.core.functional.Predicate)}.
	 */
	@Deprecated
	public static <V, X extends Exception, VX extends Exception> boolean isAny(final Predicate1<? super V, ? extends X> predicate, final Feed<? extends V, ? extends VX> values)
	throws X, VX {
		return isAny(predicate, CheckedIterators.fromFeed(values));
	}
	
	/**
	 * Tests whether any given binding is accepted by the given predicate.
	 * <p>
	 * This method evaluates the predicate by passing the keys and values of the bindings respectively as first and second arguments.
	 * 
	 * @param <K> Type of the keys.
	 * @param <V> Type of the values.
	 * @param <X> Type of the exceptions.
	 * @param predicate The predicate.
	 * @param bindings The bindings to test.
	 * @return <code>true</code> if any binding is accepted, <code>false</code> if all bindings are rejected.
	 * @throws X When some predicate evaluation fails.
	 * @deprecated Use {@link com.trazere.core.collection.MapUtils#isAny(Map, com.trazere.core.functional.Predicate2)}.
	 */
	@Deprecated
	public static <K, V, X extends Exception> boolean isAny(final Predicate2<? super K, ? super V, ? extends X> predicate, final Map<? extends K, ? extends V> bindings)
	throws X {
		assert null != predicate;
		assert null != bindings;
		
		for (final Map.Entry<? extends K, ? extends V> binding : bindings.entrySet()) {
			if (predicate.evaluate(binding.getKey(), binding.getValue())) {
				return true;
			}
		}
		return false;
	}
	
	/**
	 * Tests whether any given binding is accepted by the given predicate.
	 * <p>
	 * This method evaluates the predicate by passing the keys and values of the bindings respectively as first and second arguments.
	 * 
	 * @param <K> Type of the keys.
	 * @param <V> Type of the values.
	 * @param <X> Type of the exceptions.
	 * @param predicate The predicate.
	 * @param bindings The bindings to test.
	 * @return <code>true</code> if any binding is accepted, <code>false</code> if all bindings are rejected.
	 * @throws X When some predicate evaluation fails.
	 * @deprecated Use {@link com.trazere.core.collection.MultimapUtils#isAny(com.trazere.core.collection.Multimap, com.trazere.core.functional.Predicate2)}.
	 */
<<<<<<< HEAD
	@Deprecated
=======
>>>>>>> fce531e6
	public static <K, V, X extends Exception> boolean isAny(final Predicate2<? super K, ? super V, ? extends X> predicate, final Multimap<? extends K, ? extends V, ?> bindings)
	throws X {
		return isAny_(predicate, bindings);
	}
	
<<<<<<< HEAD
	@Deprecated
=======
>>>>>>> fce531e6
	private static <K, V, X extends Exception> boolean isAny_(final Predicate2<? super K, ? super V, ? extends X> predicate, final Multimap<K, ? extends V, ?> bindings)
	throws X {
		assert null != predicate;
		assert null != bindings;
		
		for (final K key : bindings.keySet()) {
			for (final V value : bindings.get(key)) {
				if (predicate.evaluate(key, value)) {
					return true;
				}
			}
		}
		return false;
	}
	
	/**
	 * Tests whether all given values are accepted by the given predicate.
	 * 
	 * @param <V> Type of the values.
	 * @param <X> Type of the exceptions.
	 * @param predicate The predicate.
	 * @param values The values to test.
	 * @return <code>true</code> if all values are accepted, <code>false</code> if any value is rejected.
	 * @throws X When some predicate evaluation fails.
	 * @deprecated Use {@link com.trazere.core.lang.IterableUtils#areAll(Iterable, com.trazere.core.functional.Predicate)}.
	 */
	@Deprecated
	public static <V, X extends Exception> boolean areAll(final Predicate1<? super V, ? extends X> predicate, final Iterable<? extends V> values)
	throws X {
		assert null != values;
		
		return areAll(predicate, CheckedIterators.<V, InternalException>fromIterable(values));
	}
	
	/**
	 * Tests whether all values provided by the given iterator are accepted by the given predicate.
	 * 
	 * @param <V> Type of the values.
	 * @param <X> Type of the exceptions.
	 * @param predicate The predicate.
	 * @param values The iterator providing the values to test.
	 * @return <code>true</code> if all values are accepted, <code>false</code> if any value is rejected.
	 * @throws X When some predicate evaluation fails.
	 * @deprecated Use {@link com.trazere.core.imperative.IteratorUtils#areAll(Iterator, com.trazere.core.functional.Predicate)}.
	 */
	@Deprecated
	public static <V, X extends Exception> boolean areAll(final Predicate1<? super V, ? extends X> predicate, final Iterator<? extends V> values)
	throws X {
		return areAll(predicate, CheckedIterators.<V, InternalException>fromIterator(values));
	}
	
	/**
	 * Tests whether all values provided by the given iterator are accepted by the given predicate.
	 * 
	 * @param <V> Type of the values.
	 * @param <X> Type of the predicate exceptions.
	 * @param <VX> Type of the value exceptions.
	 * @param predicate The predicate.
	 * @param values The iterator providing the values to test.
	 * @return <code>true</code> if all values are accepted, <code>false</code> if any value is rejected.
	 * @throws X When some predicate evaluation fails.
	 * @throws VX When some iteration fails.
	 * @deprecated Use {@link com.trazere.core.imperative.IteratorUtils#areAll(Iterator, com.trazere.core.functional.Predicate)}.
	 */
	@Deprecated
	public static <V, X extends Exception, VX extends Exception> boolean areAll(final Predicate1<? super V, ? extends X> predicate, final CheckedIterator<? extends V, ? extends VX> values)
	throws X, VX {
		assert null != predicate;
		assert null != values;
		
		while (values.hasNext()) {
			if (!predicate.evaluate(values.next())) {
				return false;
			}
		}
		return true;
	}
	
	/**
	 * Tests whether all values provided by the given feed are accepted by the given predicate.
	 * 
	 * @param <V> Type of the values.
	 * @param <X> Type of the predicate exceptions.
	 * @param <VX> Type of the value exceptions.
	 * @param predicate The predicate.
	 * @param values The feed providing the values to test.
	 * @return <code>true</code> if all values are accepted, <code>false</code> if any value is rejected.
	 * @throws X When some predicate evaluation fails.
	 * @throws VX When some feed iteration fails.
	 * @deprecated Use {@link com.trazere.core.collection.FeedUtils#areAll(com.trazere.core.collection.Feed, com.trazere.core.functional.Predicate)}.
	 */
	@Deprecated
	public static <V, X extends Exception, VX extends Exception> boolean areAll(final Predicate1<? super V, ? extends X> predicate, final Feed<? extends V, ? extends VX> values)
	throws X, VX {
		return areAll(predicate, CheckedIterators.fromFeed(values));
	}
	
	/**
	 * Tests whether all given bindings are accepted by the given predicate.
	 * <p>
	 * This method evaluates the predicate by passing the keys and values of the bindings respectively as first and second arguments.
	 * 
	 * @param <K> Type of the keys.
	 * @param <V> Type of the values.
	 * @param <X> Type of the exceptions.
	 * @param predicate The predicate.
	 * @param bindings The bindings to test.
	 * @return <code>true</code> if all bindings are accepted, <code>false</code> if any binding is rejected.
	 * @throws X When some predicate evaluation fails.
	 * @deprecated Use {@link com.trazere.core.collection.MapUtils#areAll(Map, com.trazere.core.functional.Predicate2)}.
	 */
	@Deprecated
	public static <K, V, X extends Exception> boolean areAll(final Predicate2<? super K, ? super V, ? extends X> predicate, final Map<? extends K, ? extends V> bindings)
	throws X {
		assert null != predicate;
		assert null != bindings;
		
		for (final Map.Entry<? extends K, ? extends V> binding : bindings.entrySet()) {
			if (!predicate.evaluate(binding.getKey(), binding.getValue())) {
				return false;
			}
		}
		return true;
	}
	
	/**
	 * Tests whether all given bindings are accepted by the given predicate.
	 * <p>
	 * This method evaluates the predicate by passing the keys and values of the bindings respectively as first and second arguments.
	 * 
	 * @param <K> Type of the keys.
	 * @param <V> Type of the values.
	 * @param <X> Type of the exceptions.
	 * @param predicate The predicate.
	 * @param bindings The bindings to test.
	 * @return <code>true</code> if all bindings are accepted, <code>false</code> if any binding is rejected.
	 * @throws X When some predicate evaluation fails.
	 * @deprecated Use {@link com.trazere.core.collection.MultimapUtils#areAll(com.trazere.core.collection.Multimap, com.trazere.core.functional.Predicate2)}.
	 */
<<<<<<< HEAD
	@Deprecated
=======
>>>>>>> fce531e6
	public static <K, V, X extends Exception> boolean areAll(final Predicate2<? super K, ? super V, ? extends X> predicate, final Multimap<? extends K, ? extends V, ?> bindings)
	throws X {
		return areAll_(predicate, bindings);
	}
	
<<<<<<< HEAD
	@Deprecated
=======
>>>>>>> fce531e6
	private static <K, V, X extends Exception> boolean areAll_(final Predicate2<? super K, ? super V, ? extends X> predicate, final Multimap<K, ? extends V, ?> bindings)
	throws X {
		assert null != predicate;
		assert null != bindings;
		
		for (final K key : bindings.keySet()) {
			for (final V value : bindings.get(key)) {
				if (!predicate.evaluate(key, value)) {
					return false;
				}
			}
		}
		return true;
	}
	
	/**
	 * Gets the first given values accepted by the given predicate.
	 * 
	 * @param <V> Type of the values.
	 * @param <X> Type of the exceptions.
	 * @param predicate The predicate.
	 * @param values The values.
	 * @return The first accepted value.
	 * @throws X When some predicate evaluation fails.
	 * @deprecated Use {@link com.trazere.core.lang.IterableUtils#filter(Iterable, com.trazere.core.functional.Predicate)}.
	 */
	@Deprecated
	public static <V, X extends Exception> Maybe<V> first(final Predicate1<? super V, ? extends X> predicate, final Iterable<? extends V> values)
	throws X {
		assert null != values;
		
		return first(predicate, CheckedIterators.<V, InternalException>fromIterable(values));
	}
	
	/**
	 * Gets the first value provided by the given iterator accepted by the given predicate.
	 * 
	 * @param <V> Type of the values.
	 * @param <X> Type of the exceptions.
	 * @param predicate The predicate.
	 * @param values The iterator providing the values.
	 * @return The first accepted value.
	 * @throws X When some predicate evaluation fails.
	 * @deprecated Use {@link com.trazere.core.imperative.IteratorUtils#first(Iterator, com.trazere.core.functional.Predicate)}.
	 */
	@Deprecated
	public static <V, X extends Exception> Maybe<V> first(final Predicate1<? super V, ? extends X> predicate, final Iterator<? extends V> values)
	throws X {
		return first(predicate, CheckedIterators.<V, InternalException>fromIterator(values));
	}
	
	/**
	 * Gets the first value provided by the given iterator accepted by the given predicate.
	 * 
	 * @param <V> Type of the values.
	 * @param <X> Type of the predicate exceptions.
	 * @param <VX> Type of the value exceptions.
	 * @param predicate The predicate.
	 * @param values The iterator providing the values.
	 * @return The first accepted value.
	 * @throws X When some predicate evaluation fails.
	 * @throws VX When some iteration fails.
	 * @deprecated Use {@link com.trazere.core.imperative.IteratorUtils#first(Iterator, com.trazere.core.functional.Predicate)}.
	 */
	@Deprecated
	public static <V, X extends Exception, VX extends Exception> Maybe<V> first(final Predicate1<? super V, ? extends X> predicate, final CheckedIterator<? extends V, ? extends VX> values)
	throws X, VX {
		assert null != predicate;
		assert null != values;
		
		while (values.hasNext()) {
			final V value = values.next();
			if (predicate.evaluate(value)) {
				return Maybe.some(value);
			}
		}
		return Maybe.none();
	}
	
	/**
	 * Gets the first value provided by the given feed accepted by the given predicate.
	 * 
	 * @param <V> Type of the values.
	 * @param <X> Type of the predicate exceptions.
	 * @param <VX> Type of the value exceptions.
	 * @param predicate The predicate.
	 * @param values The feed providing the values.
	 * @return The first accepted value.
	 * @throws X When some predicate evaluation fails.
	 * @throws VX When some feed iteration fails.
	 * @deprecated Use {@link com.trazere.core.collection.FeedUtils#first(com.trazere.core.collection.Feed, com.trazere.core.functional.Predicate)}.
	 */
	@Deprecated
	public static <V, X extends Exception, VX extends Exception> Maybe<V> first(final Predicate1<? super V, ? extends X> predicate, final Feed<? extends V, ? extends VX> values)
	throws X, VX {
		return first(predicate, CheckedIterators.fromFeed(values));
	}
	
	/**
	 * Gets the first given binding accepted by the given predicate.
	 * <p>
	 * This method evaluates the predicate by passing the keys and values of the bindings respectively as first and second arguments.
	 * 
	 * @param <K> Type of the keys.
	 * @param <V> Type of the values.
	 * @param <X> Type of the exceptions.
	 * @param predicate The predicate.
	 * @param bindings The bindings.
	 * @return The first accepted binding.
	 * @throws X When some predicate evaluation fails.
	 * @deprecated Use {@link com.trazere.core.collection.MapUtils#first(Map, com.trazere.core.functional.Predicate2)}.
	 */
	@Deprecated
	public static <K, V, X extends Exception> Maybe<Tuple2<K, V>> first(final Predicate2<? super K, ? super V, ? extends X> predicate, final Map<? extends K, ? extends V> bindings)
	throws X {
		assert null != predicate;
		assert null != bindings;
		
		for (final Map.Entry<? extends K, ? extends V> binding : bindings.entrySet()) {
			final K key = binding.getKey();
			final V value = binding.getValue();
			if (predicate.evaluate(key, value)) {
				return Maybe.some(Tuple2.build(key, value));
			}
		}
		return Maybe.none();
	}
	
	/**
	 * Gets the first given binding accepted by the given predicate.
	 * <p>
	 * This method evaluates the predicate by passing the keys and values of the bindings respectively as first and second arguments.
	 * 
	 * @param <K> Type of the keys.
	 * @param <V> Type of the values.
	 * @param <X> Type of the exceptions.
	 * @param predicate The predicate.
	 * @param bindings The bindings.
	 * @return The first accepted binding.
	 * @throws X When some predicate evaluation fails.
	 * @deprecated Use {@link com.trazere.core.collection.MultimapUtils#first(com.trazere.core.collection.Multimap, com.trazere.core.functional.Predicate2)}.
	 */
<<<<<<< HEAD
	@Deprecated
=======
>>>>>>> fce531e6
	public static <K, V, X extends Exception> Maybe<Tuple2<K, V>> first(final Predicate2<? super K, ? super V, ? extends X> predicate, final Multimap<? extends K, ? extends V, ?> bindings)
	throws X {
		return first_(predicate, bindings).map(new Function1<Tuple2<? extends K, V>, Tuple2<K, V>, InternalException>() {
			@Override
			public Tuple2<K, V> evaluate(final Tuple2<? extends K, V> value) {
				return new Tuple2<K, V>(value.getFirst(), value.getSecond());
			}
		});
	}
	
<<<<<<< HEAD
	@Deprecated
=======
>>>>>>> fce531e6
	private static <K, V, X extends Exception> Maybe<Tuple2<K, V>> first_(final Predicate2<? super K, ? super V, ? extends X> predicate, final Multimap<K, ? extends V, ?> bindings)
	throws X {
		assert null != predicate;
		assert null != bindings;
		
		for (final K key : bindings.keySet()) {
			for (final V value : bindings.get(key)) {
				if (predicate.evaluate(key, value)) {
					return Maybe.some(Tuple2.build(key, value));
				}
			}
		}
		return Maybe.none();
	}
	
	/**
	 * Gets the first value extracted by the given function from the given values.
	 * 
	 * @param <V> Type of the argument values.
	 * @param <RV> Type of the result value.
	 * @param <X> Type of the exceptions.
	 * @param function The extraction function.
	 * @param values The values.
	 * @return The first extracted value.
	 * @throws X When some predicate evaluation fails.
	 * @deprecated Use {@link com.trazere.core.lang.IterableUtils#extractFirst(Iterable, com.trazere.core.functional.Function)}.
	 */
<<<<<<< HEAD
	@Deprecated
=======
>>>>>>> fce531e6
	public static <V, RV, X extends Exception> Maybe<RV> first(final Function1<? super V, ? extends Maybe<? extends RV>, ? extends X> function, final Iterable<? extends V> values)
	throws X {
		assert null != values;
		
		return first(function, CheckedIterators.<V, InternalException>fromIterable(values));
	}
	
	/**
	 * Gets the first value extracted by the given function from the values provided by the given iterator.
	 * 
	 * @param <V> Type of the argument values.
	 * @param <RV> Type of the result value.
	 * @param <X> Type of the exceptions.
	 * @param function The extraction function.
	 * @param values The iterator providing the values.
	 * @return The first accepted value.
	 * @throws X When some predicate evaluation fails.
	 * @deprecated Use {@link com.trazere.core.imperative.IteratorUtils#extractFirst(Iterator, com.trazere.core.functional.Function)}.
	 */
<<<<<<< HEAD
	@Deprecated
=======
>>>>>>> fce531e6
	public static <V, RV, X extends Exception> Maybe<RV> first(final Function1<? super V, ? extends Maybe<? extends RV>, ? extends X> function, final Iterator<? extends V> values)
	throws X {
		return first(function, CheckedIterators.<V, InternalException>fromIterator(values));
	}
	
	/**
	 * Gets the first value extracted by the given function from the values provided by the given iterator.
	 * 
	 * @param <V> Type of the argument values.
	 * @param <RV> Type of the result value.
	 * @param <X> Type of the function exceptions.
	 * @param <VX> Type of the value exceptions.
	 * @param function The extraction function.
	 * @param values The iterator providing the values.
	 * @return The first accepted value.
	 * @throws X When some predicate evaluation fails.
	 * @throws VX When some iteration fails.
	 * @deprecated Use {@link com.trazere.core.imperative.IteratorUtils#extractFirst(Iterator, com.trazere.core.functional.Function)}.
	 */
<<<<<<< HEAD
	@Deprecated
=======
>>>>>>> fce531e6
	public static <V, RV, X extends Exception, VX extends Exception> Maybe<RV> first(final Function1<? super V, ? extends Maybe<? extends RV>, ? extends X> function, final CheckedIterator<? extends V, ? extends VX> values)
	throws X, VX {
		assert null != function;
		assert null != values;
		
		while (values.hasNext()) {
			final Maybe<? extends RV> value = function.evaluate(values.next());
			if (value.isSome()) {
				return Maybe.<RV>some(value.asSome().getValue());
			}
		}
		return Maybe.none();
	}
	
	/**
	 * Gets the first value extracted by the given function from the values provided by the given feed.
	 * 
	 * @param <V> Type of the argument values.
	 * @param <RV> Type of the result value.
	 * @param <X> Type of the function exceptions.
	 * @param <VX> Type of the value exceptions.
	 * @param function The extraction function.
	 * @param values The feed providing the values.
	 * @return The first accepted value.
	 * @throws X When some predicate evaluation fails.
	 * @throws VX When some feed iteration fails.
	 * @deprecated Use {@link com.trazere.core.collection.FeedUtils#extractFirst(Iterable, com.trazere.core.functional.Function)}.
	 */
<<<<<<< HEAD
	@Deprecated
=======
>>>>>>> fce531e6
	public static <V, RV, X extends Exception, VX extends Exception> Maybe<RV> first(final Function1<? super V, ? extends Maybe<? extends RV>, ? extends X> function, final Feed<? extends V, ? extends VX> values)
	throws X, VX {
		return first(function, CheckedIterators.fromFeed(values));
	}
	
	/**
	 * Left folds the given values using the given operator and initial argument.
	 * 
	 * @param <R> Type of the result.
	 * @param <V> Type of the values.
	 * @param <X> Type of the exceptions.
	 * @param operator The operator.
	 * @param initialAccumulator The initial argument. May be <code>null</code>.
	 * @param values The values.
	 * @return The result of the fold. May be <code>null</code>.
	 * @throws X When some operator evaluation fails.
	 * @deprecated Use {@link com.trazere.core.lang.IterableUtils#fold(Iterable, com.trazere.core.functional.Function2, Object)}.
	 */
	@Deprecated
	public static <R, V, X extends Exception> R fold(final Function2<? super R, ? super V, ? extends R, ? extends X> operator, final R initialAccumulator, final Iterable<? extends V> values)
	throws X {
		assert null != values;
		
		return fold(operator, initialAccumulator, CheckedIterators.<V, InternalException>fromIterable(values));
	}
	
	/**
	 * Left folds the values provided by the given iterator using the given operator and initial argument.
	 * 
	 * @param <R> Type of the result.
	 * @param <V> Type of the values.
	 * @param <X> Type of the exceptions.
	 * @param operator The operator.
	 * @param initialAccumulator The initial argument. May be <code>null</code>.
	 * @param values The iterator providing the values.
	 * @return The result of the fold. May be <code>null</code>.
	 * @throws X When some operator evaluation fails.
	 * @deprecated Use {@link com.trazere.core.imperative.IteratorUtils#fold(Iterator, com.trazere.core.functional.Function2, Object)}.
	 */
	@Deprecated
	public static <R, V, X extends Exception> R fold(final Function2<? super R, ? super V, ? extends R, ? extends X> operator, final R initialAccumulator, final Iterator<? extends V> values)
	throws X {
		return fold(operator, initialAccumulator, CheckedIterators.<V, InternalException>fromIterator(values));
	}
	
	/**
	 * Left folds the values provided by the given iterator using the given operator and initial argument.
	 * 
	 * @param <R> Type of the result.
	 * @param <V> Type of the values.
	 * @param <X> Type of the operator exceptions.
	 * @param <VX> Type of the value exceptions.
	 * @param operator The operator.
	 * @param initialAccumulator The initial argument. May be <code>null</code>.
	 * @param values The iterator providing the values.
	 * @return The result of the fold. May be <code>null</code>.
	 * @throws X When some operator evaluation fails.
	 * @throws VX When some iteration fails.
	 * @deprecated Use {@link com.trazere.core.imperative.IteratorUtils#fold(Iterator, com.trazere.core.functional.Function2, Object)}.
	 */
	@Deprecated
	public static <R, V, X extends Exception, VX extends Exception> R fold(final Function2<? super R, ? super V, ? extends R, ? extends X> operator, final R initialAccumulator, final CheckedIterator<? extends V, ? extends VX> values)
	throws X, VX {
		assert null != operator;
		assert null != values;
		
		final Accumulator1<V, R, X> accumulator = FunctionAccumulators.fold(operator, initialAccumulator);
		while (values.hasNext()) {
			accumulator.add(values.next());
		}
		return accumulator.get();
	}
	
	/**
	 * Left folds the values provided by the given feed using the given operator and initial argument.
	 * 
	 * @param <R> Type of the result.
	 * @param <V> Type of the values.
	 * @param <X> Type of the operator exceptions.
	 * @param <VX> Type of the value exceptions.
	 * @param operator The operator.
	 * @param initialAccumulator The initial argument. May be <code>null</code>.
	 * @param values The feed providing the values.
	 * @return The result of the fold. May be <code>null</code>.
	 * @throws X When some operator evaluation fails.
	 * @throws VX When some feed iteration fails.
	 * @deprecated Use {@link com.trazere.core.collection.FeedUtils#fold(com.trazere.core.collection.Feed, com.trazere.core.functional.Function2, Object)}.
	 */
	@Deprecated
	public static <R, V, X extends Exception, VX extends Exception> R fold(final Function2<? super R, ? super V, ? extends R, ? extends X> operator, final R initialAccumulator, final Feed<? extends V, ? extends VX> values)
	throws X, VX {
		return fold(operator, initialAccumulator, CheckedIterators.fromFeed(values));
	}
	
	/**
	 * Counts the given values accepted by the given predicate.
	 * 
	 * @param <V> Type of the values.
	 * @param <X> Type of the exceptions.
	 * @param predicate The predicate.
	 * @param values The values to count.
	 * @return The number of accepted values.
	 * @throws X When some predicate evaluation fails.
	 * @deprecated Use {@link com.trazere.core.lang.IterableUtils#count(Iterable, com.trazere.core.functional.Predicate)}.
	 */
	@Deprecated
	public static <V, X extends Exception> int count(final Predicate1<? super V, ? extends X> predicate, final Iterable<? extends V> values)
	throws X {
		assert null != values;
		
		return count(predicate, CheckedIterators.<V, InternalException>fromIterable(values));
	}
	
	/**
	 * Counts the values provided by the given iterator accepted by the given predicate.
	 * 
	 * @param <V> Type of the values.
	 * @param <X> Type of the exceptions.
	 * @param predicate The predicate.
	 * @param values The iterator providing the values to count.
	 * @return The number of accepted values.
	 * @throws X When some predicate evaluation fails.
	 * @deprecated Use {@link com.trazere.core.imperative.IteratorUtils#count(Iterator, com.trazere.core.functional.Predicate)}.
	 */
	@Deprecated
	public static <V, X extends Exception> int count(final Predicate1<? super V, ? extends X> predicate, final Iterator<? extends V> values)
	throws X {
		return count(predicate, CheckedIterators.<V, InternalException>fromIterator(values));
	}
	
	/**
	 * Counts the values provided by the given iterator accepted by the given predicate.
	 * 
	 * @param <V> Type of the values.
	 * @param <X> Type of the predicate exceptions.
	 * @param <VX> Type of the value exceptions.
	 * @param predicate The predicate.
	 * @param values The iterator providing the values to count.
	 * @return The number of accepted values.
	 * @throws X When some predicate evaluation fails.
	 * @throws VX When some iteration fails.
	 * @deprecated Use {@link com.trazere.core.imperative.IteratorUtils#count(Iterator, com.trazere.core.functional.Predicate)}.
	 */
	@Deprecated
	public static <V, X extends Exception, VX extends Exception> int count(final Predicate1<? super V, ? extends X> predicate, final CheckedIterator<? extends V, ? extends VX> values)
	throws X, VX {
		assert null != predicate;
		assert null != values;
		
		final Counter count = new Counter();
		while (values.hasNext()) {
			if (predicate.evaluate(values.next())) {
				count.inc();
			}
		}
		return count.get();
	}
	
	/**
	 * Counts the values provided by the given feed accepted by the given predicate.
	 * 
	 * @param <V> Type of the values.
	 * @param <X> Type of the predicate exceptions.
	 * @param <VX> Type of the value exceptions.
	 * @param predicate The predicate.
	 * @param values The feed providing the values to count.
	 * @return The number of accepted values.
	 * @throws X When some predicate evaluation fails.
	 * @throws VX When some feed iteration fails.
	 * @deprecated Use {@link com.trazere.core.collection.FeedUtils#count(com.trazere.core.collection.Feed, com.trazere.core.functional.Predicate)}.
	 */
	@Deprecated
	public static <V, X extends Exception, VX extends Exception> int count(final Predicate1<? super V, ? extends X> predicate, final Feed<? extends V, ? extends VX> values)
	throws X, VX {
		return count(predicate, CheckedIterators.fromFeed(values));
	}
	
	/**
	 * Counts the given bindings accepted by the given predicate.
	 * <p>
	 * This method evaluates the predicate by passing the keys and values of the bindings respectively as first and second arguments.
	 * 
	 * @param <K> Type of the keys.
	 * @param <V> Type of the values.
	 * @param <X> Type of the exceptions.
	 * @param predicate The predicate.
	 * @param bindings The bindings to count.
	 * @return The number of accepted bindings.
	 * @throws X When some predicate evaluation fails.
	 * @deprecated Use {@link com.trazere.core.collection.MapUtils#count(Map, com.trazere.core.functional.Predicate2)}.
	 */
	@Deprecated
	public static <K, V, X extends Exception> int count(final Predicate2<? super K, ? super V, ? extends X> predicate, final Map<? extends K, ? extends V> bindings)
	throws X {
		assert null != predicate;
		assert null != bindings;
		
		final Counter count = new Counter();
		for (final Map.Entry<? extends K, ? extends V> binding : bindings.entrySet()) {
			if (predicate.evaluate(binding.getKey(), binding.getValue())) {
				count.inc();
			}
		}
		return count.get();
	}
	
	/**
	 * Counts the given bindings accepted by the given predicate.
	 * <p>
	 * This method evaluates the predicate by passing the keys and values of the bindings respectively as first and second arguments.
	 * 
	 * @param <K> Type of the keys.
	 * @param <V> Type of the values.
	 * @param <X> Type of the exceptions.
	 * @param predicate The predicate.
	 * @param bindings The bindings to count.
	 * @return The number of accepted bindings.
	 * @throws X When some predicate evaluation fails.
	 * @deprecated Use {@link com.trazere.core.collection.MultimapUtils#count(com.trazere.core.collection.Multimap, com.trazere.core.functional.Predicate2)}.
	 */
<<<<<<< HEAD
	@Deprecated
=======
>>>>>>> fce531e6
	public static <K, V, X extends Exception> int count(final Predicate2<? super K, ? super V, ? extends X> predicate, final Multimap<? extends K, ? extends V, ?> bindings)
	throws X {
		return count_(predicate, bindings);
	}
	
<<<<<<< HEAD
	@Deprecated
=======
>>>>>>> fce531e6
	private static <K, V, X extends Exception> int count_(final Predicate2<? super K, ? super V, ? extends X> predicate, final Multimap<K, ? extends V, ?> bindings)
	throws X {
		assert null != predicate;
		assert null != bindings;
		
		final Counter count = new Counter();
		for (final K key : bindings.keySet()) {
			for (final V value : bindings.get(key)) {
				if (predicate.evaluate(key, value)) {
					count.inc();
				}
			}
		}
		return count.get();
	}
	
	/**
	 * Filters the given values using the given predicate and populates the given result collection with the accepted values.
	 * 
	 * @param <V> Type of the values to filter.
	 * @param <C> Type of the collection to populate.
	 * @param <X> Type of the exceptions.
	 * @param predicate The predicate.
	 * @param values The values to filter.
	 * @param results The collection to populate with the accepted values.
	 * @return The given result collection.
	 * @throws X When some predicate evaluation fails.
	 * @deprecated Use {@link com.trazere.core.lang.IterableUtils#filter(Iterable, com.trazere.core.functional.Predicate)}.
	 */
	@Deprecated
	public static <V, C extends Collection<? super V>, X extends Exception> C filter(final Predicate1<? super V, ? extends X> predicate, final Iterable<? extends V> values, final C results)
	throws X {
		return FunctionUtils.<V, Accumulator1<V, C, InternalException>, X, InternalException>filter(predicate, values, CollectionAccumulators.<V, C, InternalException>add(results)).get(); // HACK: explicit type argments to work around a bug of javac
	}
	
	/**
	 * Filters the given values using the given predicate and populates the given accumulator with the accepted values.
	 * 
	 * @param <V> Type of the values to filter.
	 * @param <A> Type of the accumulator to populate.
	 * @param <PX> Type of the predicate exceptions.
	 * @param <AX> Type of the accumulator exceptions.
	 * @param predicate The predicate.
	 * @param values The values to filter.
	 * @param results The accumulator to populate with the accepted values.
	 * @return The given result accumulator.
	 * @throws PX When some predicate evaluation fails.
	 * @throws AX When some accumulation fails.
	 * @deprecated Use {@link com.trazere.core.lang.IterableUtils#filter(Iterable, com.trazere.core.functional.Predicate)}.
	 */
	@Deprecated
	public static <V, A extends Accumulator1<? super V, ?, ? extends AX>, PX extends Exception, AX extends Exception> A filter(final Predicate1<? super V, ? extends PX> predicate, final Iterable<? extends V> values, final A results)
	throws PX, AX {
		assert null != values;
		assert null != results;
		
		for (final V value : values) {
			if (predicate.evaluate(value)) {
				results.add(value);
			}
		}
		return results;
	}
	
	/**
	 * Filters the given bindings using the given predicate and populates the given result map with accepted values.
	 * <p>
	 * This method evaluates the predicate by passing the keys and values of the bindings respectively as first and second arguments.
	 * 
	 * @param <K> Type of the keys.
	 * @param <V> Type of the values.
	 * @param <M> Type of the map to populate.
	 * @param <X> Type of the exceptions.
	 * @param predicate The predicate.
	 * @param bindings The bindings to filter.
	 * @param results The map to populate with the accepted bindings.
	 * @return The given result map.
	 * @throws X When some predicate evaluation fails.
	 * @deprecated Use {@link com.trazere.core.collection.MapUtils#filter(Map, com.trazere.core.functional.Predicate2, com.trazere.core.collection.MapFactory)}.
	 */
	@Deprecated
	public static <K, V, M extends Map<? super K, ? super V>, X extends Exception> M filter(final Predicate2<? super K, ? super V, ? extends X> predicate, final Map<? extends K, ? extends V> bindings, final M results)
	throws X {
		return FunctionUtils.<K, V, Accumulator2<K, V, M, InternalException>, X, InternalException>filter(predicate, bindings, CollectionAccumulators.<K, V, M, InternalException>put(results)).get(); // HACK: explicit type argments to work around a bug of javac
	}
	
	/**
	 * Filters the given bindings using the given predicate and populates the given accumulator with accepted values.
	 * <p>
	 * This method evaluates the predicate by passing the keys and values of the bindings respectively as first and second arguments.
	 * 
	 * @param <K> Type of the keys.
	 * @param <V> Type of the values.
	 * @param <A> Type of the accumulator to populate.
	 * @param <PX> Type of the predicate exceptions.
	 * @param <AX> Type of the accumulator exceptions.
	 * @param predicate The predicate.
	 * @param bindings The bindings to filter.
	 * @param results The map to populate with the accepted bindings.
	 * @return The given accumulator.
	 * @throws PX When some predicate evaluation fails.
	 * @throws AX When some accumulation fails.
	 * @deprecated Use {@link com.trazere.core.collection.MapUtils#filter(Map, com.trazere.core.functional.Predicate2, com.trazere.core.collection.MapFactory)}.
	 */
	@Deprecated
	public static <K, V, A extends Accumulator2<? super K, ? super V, ?, ? extends AX>, PX extends Exception, AX extends Exception> A filter(final Predicate2<? super K, ? super V, ? extends PX> predicate, final Map<? extends K, ? extends V> bindings, final A results)
	throws PX, AX {
		assert null != predicate;
		assert null != bindings;
		assert null != results;
		
		for (final Map.Entry<? extends K, ? extends V> entry : bindings.entrySet()) {
			final K key = entry.getKey();
			final V value = entry.getValue();
			if (predicate.evaluate(key, value)) {
				results.add(key, value);
			}
		}
		return results;
	}
	
	/**
	 * Filters the given bindings using the given predicate and populates the given result map with accepted values.
	 * <p>
	 * This method evaluates the predicate by passing the keys and values of the bindings respectively as first and second arguments.
	 * 
	 * @param <K> Type of the keys.
	 * @param <V> Type of the values.
	 * @param <M> Type of the map to populate.
	 * @param <X> Type of the exceptions.
	 * @param predicate The predicate.
	 * @param bindings The bindings to filter.
	 * @param results The map to populate with the accepted bindings.
	 * @return The given result map.
	 * @throws X When some predicate evaluation fails.
	 * @deprecated Use
	 *             {@link com.trazere.core.collection.MultimapUtils#filter(com.trazere.core.collection.Multimap, com.trazere.core.functional.Predicate2, com.trazere.core.collection.MultimapFactory)}
	 *             .
	 */
<<<<<<< HEAD
	@Deprecated
=======
>>>>>>> fce531e6
	public static <K, V, M extends Multimap<? super K, ? super V, ?>, X extends Exception> M filter(final Predicate2<? super K, ? super V, ? extends X> predicate, final Multimap<? extends K, ? extends V, ?> bindings, final M results)
	throws X {
		return FunctionUtils.<K, V, Accumulator2<K, V, M, InternalException>, X, InternalException>filter(predicate, bindings, CollectionAccumulators.<K, V, M, InternalException>put(results)).get(); // HACK: explicit type argments to work around a bug of javac
	}
	
	/**
	 * Filters the given bindings using the given predicate and populates the given accumulator with accepted values.
	 * <p>
	 * This method evaluates the predicate by passing the keys and values of the bindings respectively as first and second arguments.
	 * 
	 * @param <K> Type of the keys.
	 * @param <V> Type of the values.
	 * @param <A> Type of the accumulator to populate.
	 * @param <PX> Type of the predicate exceptions.
	 * @param <AX> Type of the accumulator exceptions.
	 * @param predicate The predicate.
	 * @param bindings The bindings to filter.
	 * @param results The map to populate with the accepted bindings.
	 * @return The given accumulator.
	 * @throws PX When some predicate evaluation fails.
	 * @throws AX When some accumulation fails.
	 * @deprecated Use
	 *             {@link com.trazere.core.collection.MultimapUtils#filter(com.trazere.core.collection.Multimap, com.trazere.core.functional.Predicate2, com.trazere.core.collection.MultimapFactory)}
	 *             .
	 */
<<<<<<< HEAD
	@Deprecated
	public static <K, V, A extends Accumulator2<? super K, ? super V, ?, ? extends AX>, PX extends Exception, AX extends Exception> A filter(final Predicate2<? super K, ? super V, ? extends PX> predicate, final Multimap<? extends K, ? extends V, ?> bindings, final A results)
	throws PX, AX {
		return filter_(predicate, bindings, results);
	}
	
	@Deprecated
=======
	@SuppressWarnings("unchecked")
	public static <K, V, A extends Accumulator2<? super K, ? super V, ?, ? extends AX>, PX extends Exception, AX extends Exception> A filter(final Predicate2<? super K, ? super V, ? extends PX> predicate, final Multimap<? extends K, ? extends V, ?> bindings, final A results)
	throws PX, AX {
		return FunctionUtils.<K, V, A, PX, AX>filter_(predicate, (Multimap<K, ? extends V, ?>) bindings, results); // HACK: explicit type argments to work around a bug of javac
	}
	
>>>>>>> fce531e6
	private static <K, V, A extends Accumulator2<? super K, ? super V, ?, ? extends AX>, PX extends Exception, AX extends Exception> A filter_(final Predicate2<? super K, ? super V, ? extends PX> predicate, final Multimap<K, ? extends V, ?> bindings, final A results)
	throws PX, AX {
		assert null != predicate;
		assert null != bindings;
		assert null != results;
		
		for (final K key : bindings.keySet()) {
			for (final V value : bindings.get(key)) {
				if (predicate.evaluate(key, value)) {
					results.add(key, value);
				}
			}
		}
		return results;
	}
	
	/**
	 * Filters the given bindings using the given predicate and populates the given result collection with the accepted keys.
	 * <p>
	 * This method evaluates the predicate by passing the keys and values of the bindings respectively as first and second arguments.
	 * 
	 * @param <K> Type of the keys.
	 * @param <V> Type of the values.
	 * @param <C> Type of the set to populate.
	 * @param <X> Type of the exceptions.
	 * @param predicate The predicate.
	 * @param bindings The bindings to filter.
	 * @param results The set to populate with the keys of the accepted bindings.
	 * @return The given result set.
	 * @throws X When some predicate evaluation fails.
	 * @deprecated Use {@link com.trazere.core.collection.MapUtils#filter(Map, com.trazere.core.functional.Predicate2, com.trazere.core.collection.MapFactory)}.
	 */
	@Deprecated
	public static <K, V, C extends Collection<? super K>, X extends Exception> C filterKeys(final Predicate2<? super K, ? super V, ? extends X> predicate, final Map<? extends K, ? extends V> bindings, final C results)
	throws X {
		assert null != predicate;
		assert null != bindings;
		assert null != results;
		
		for (final Map.Entry<? extends K, ? extends V> entry : bindings.entrySet()) {
			final K key = entry.getKey();
			if (predicate.evaluate(key, entry.getValue())) {
				results.add(key);
			}
		}
		return results;
	}
	
	// TODO: filterKeys with accumulator
	
	/**
	 * Filters the given bindings using the given predicate and populates the given result collection with the accepted values.
	 * <p>
	 * This method evaluates the predicate by passing the keys and values of the bindings respectively as first and second arguments.
	 * 
	 * @param <K> Type of the keys.
	 * @param <V> Type of the values.
	 * @param <C> Type of the collection to populate.
	 * @param <X> Type of the exceptions.
	 * @param predicate The predicate.
	 * @param bindings The bindings to filter.
	 * @param results The collection to populate with the results.
	 * @return The given result collection.
	 * @throws X When some predicate evaluation fails.
	 * @deprecated Use {@link com.trazere.core.collection.MapUtils#filter(Map, com.trazere.core.functional.Predicate2, com.trazere.core.collection.MapFactory)}.
	 */
	@Deprecated
	public static <K, V, C extends Collection<? super V>, X extends Exception> C filterValues(final Predicate2<? super K, ? super V, ? extends X> predicate, final Map<? extends K, ? extends V> bindings, final C results)
	throws X {
		assert null != predicate;
		assert null != bindings;
		assert null != results;
		
		for (final Map.Entry<? extends K, ? extends V> entry : bindings.entrySet()) {
			final K key = entry.getKey();
			final V value = entry.getValue();
			if (predicate.evaluate(key, value)) {
				results.add(value);
			}
		}
		return results;
	}
	
	// TODO: filterValues with accumulator
	
	/**
	 * Filters the content of the given collection using the given predicate.
	 * <p>
	 * This method does modify the given collection.
	 * 
	 * @param <V> Type of the elements.
	 * @param <C> Type of the collection.
	 * @param <X> Type of the exceptions.
	 * @param predicate The predicate.
	 * @param collection The collection.
	 * @return The given collection.
	 * @throws X When some predicate evaluation fails.
	 * @deprecated Use {@link com.trazere.core.collection.CollectionUtils#retain(Collection, com.trazere.core.functional.Predicate)}.
	 */
	@Deprecated
	public static <V, C extends Collection<V>, X extends Exception> C retain(final Predicate1<? super V, ? extends X> predicate, final C collection)
	throws X {
		assert null != predicate;
		assert null != collection;
		
		final Iterator<V> values_ = collection.iterator();
		while (values_.hasNext()) {
			final V value = values_.next();
			if (!predicate.evaluate(value)) {
				values_.remove();
			}
		}
		return collection;
	}
	
	/**
	 * Filters the content of the given map using the given predicate.
	 * <p>
	 * This method does modify the given map.
	 * 
	 * @param <K> Type of the keys.
	 * @param <V> Type of the values.
	 * @param <M> Type of the map.
	 * @param <X> Type of the exceptions.
	 * @param predicate The predicate.
	 * @param map The map.
	 * @return The given map.
	 * @throws X When some predicate evaluation fails.
	 * @deprecated Use {@link com.trazere.core.collection.MapUtils#retain(Map, com.trazere.core.functional.Predicate2)}.
	 */
	@Deprecated
	public static <K, V, M extends Map<K, V>, X extends Exception> M retain(final Predicate2<? super K, ? super V, ? extends X> predicate, final M map)
	throws X {
		assert null != predicate;
		assert null != map;
		
		final Iterator<Map.Entry<K, V>> entries = map.entrySet().iterator();
		while (entries.hasNext()) {
			final Map.Entry<K, V> entry = entries.next();
			if (!predicate.evaluate(entry.getKey(), entry.getValue())) {
				entries.remove();
			}
		}
		return map;
	}
	
	/**
	 * Transforms the given values using the given function and populates the given collection with the result values.
	 * 
	 * @param <V> Type of the values.
	 * @param <RV> Type of the result values.
	 * @param <C> Type of the collection to populate with the result values.
	 * @param <X> Type of the exceptions.
	 * @param function The function.
	 * @param values The values.
	 * @param results The collection to populate with the result values.
	 * @return The given result collection.
	 * @throws X When some function evaluation fails.
	 * @deprecated Use {@link com.trazere.core.lang.IterableUtils#map(Iterable, com.trazere.core.functional.Function)}.
	 */
<<<<<<< HEAD
	@Deprecated
=======
>>>>>>> fce531e6
	public static <V, RV, C extends Collection<? super RV>, X extends Exception> C map(final Function1<? super V, ? extends RV, ? extends X> function, final Iterable<? extends V> values, final C results)
	throws X {
		return FunctionUtils.<V, RV, Accumulator1<RV, C, InternalException>, X, InternalException>map(function, values, CollectionAccumulators.<RV, C, InternalException>add(results)).get(); // HACK: explicit type argments to work around a bug of javac
	}
	
	/**
	 * Transforms the given values using the given function and populates the given accumulator with the result values.
	 * 
	 * @param <V> Type of the values.
	 * @param <RV> Type of the result values.
	 * @param <A> Type of the accumulator to populate with the result values.
	 * @param <FX> Type of the function exceptions.
	 * @param <AX> Type of the accumulator exceptions.
	 * @param function The function.
	 * @param values The values.
	 * @param results The accumulator to populate with the result values.
	 * @return The given result accumulator.
	 * @throws FX When some predicate evaluation fails.
	 * @throws AX When some accumulation fails.
	 * @deprecated Use {@link com.trazere.core.lang.IterableUtils#map(Iterable, com.trazere.core.functional.Function)}.
	 */
	@Deprecated
	public static <V, RV, A extends Accumulator1<? super RV, ?, ? extends AX>, FX extends Exception, AX extends Exception> A map(final Function1<? super V, ? extends RV, ? extends FX> function, final Iterable<? extends V> values, final A results)
	throws FX, AX {
		assert null != values;
		
		for (final V value : values) {
			results.add(function.evaluate(value));
		}
		return results;
	}
	
	/**
	 * Transforms the given bindings using the given function and populates the given map with the bindings of the argument keys and the corresponding result
	 * values.
	 * <p>
	 * This method evaluates the function by passing the keys and values of the bindings respectively as first and second arguments.
	 * 
	 * @param <K> Type of the keys.
	 * @param <V> Type of the values.
	 * @param <RV> Type of the result values.
	 * @param <M> Type of the map to populate with the result bindings.
	 * @param <X> Type of the exceptions.
	 * @param function The function.
	 * @param bindings The bindings.
	 * @param results The map to populate with the result bindings.
	 * @return The given result map.
	 * @throws X When some function evaluation fails.
	 * @deprecated Use {@link com.trazere.core.collection.MapUtils#map(Map, com.trazere.core.functional.Function2, com.trazere.core.collection.MapFactory)}.
	 */
	@Deprecated
	public static <K, V, RV, M extends Map<? super K, ? super RV>, X extends Exception> M map(final Function2<? super K, ? super V, ? extends RV, ? extends X> function, final Map<? extends K, ? extends V> bindings, final M results)
	throws X {
		return FunctionUtils.<K, V, RV, Accumulator2<K, RV, M, InternalException>, X, InternalException>map(function, bindings, CollectionAccumulators.<K, RV, M, InternalException>put(results)).get(); // HACK: explicit type argments to work around a bug of javac
	}
	
	/**
	 * Transforms the given bindings using the given function and populates the given accumulator with the bindings of the argument keys and the corresponding
	 * result values.
	 * <p>
	 * This method evaluates the function by passing the keys and values of the bindings respectively as first and second arguments.
	 * 
	 * @param <K> Type of the keys.
	 * @param <V> Type of the values.
	 * @param <RV> Type of the result values.
	 * @param <A> Type of the map to populate with the result bindings.
	 * @param <FX> Type of the function exceptions.
	 * @param <AX> Type of the accumulator exceptions.
	 * @param function The function.
	 * @param bindings The bindings.
	 * @param results The accumulator to populate with the result bindings.
	 * @return The given accumulator.
	 * @throws FX When some function evaluation fails.
	 * @throws AX When some accumulation fails.
	 * @deprecated Use {@link com.trazere.core.collection.MapUtils#map(Map, com.trazere.core.functional.Function2, com.trazere.core.collection.MapFactory)}.
	 */
	@Deprecated
	public static <K, V, RV, A extends Accumulator2<? super K, ? super RV, ?, ? extends AX>, FX extends Exception, AX extends Exception> A map(final Function2<? super K, ? super V, ? extends RV, ? extends FX> function, final Map<? extends K, ? extends V> bindings, final A results)
	throws FX, AX {
		assert null != function;
		assert null != bindings;
		assert null != results;
		
		for (final Map.Entry<? extends K, ? extends V> binding : bindings.entrySet()) {
			final K key = binding.getKey();
			results.add(key, function.evaluate(key, binding.getValue()));
		}
		return results;
	}
	
	/**
	 * Transforms the given bindings using the given function and populates the given multi-map with the bindings of the argument keys and the corresponding
	 * result values.
	 * <p>
	 * This method evaluates the function by passing the keys and values of the bindings respectively as first and second arguments.
	 * 
	 * @param <K> Type of the keys.
	 * @param <V> Type of the values.
	 * @param <RV> Type of the result values.
	 * @param <M> Type of the map to populate with the result bindings.
	 * @param <X> Type of the exceptions.
	 * @param function The function.
	 * @param bindings The bindings.
	 * @param results The map to populate with the result bindings.
	 * @return The given result map.
	 * @throws X When some function evaluation fails.
	 * @deprecated Use
	 *             {@link com.trazere.core.collection.MultimapUtils#map(com.trazere.core.collection.Multimap, com.trazere.core.functional.Function2, com.trazere.core.collection.MultimapFactory)}
	 *             .
	 */
<<<<<<< HEAD
	@Deprecated
=======
>>>>>>> fce531e6
	public static <K, V, RV, M extends Multimap<? super K, ? super RV, ?>, X extends Exception> M map(final Function2<? super K, ? super V, ? extends RV, ? extends X> function, final Multimap<? extends K, ? extends V, ?> bindings, final M results)
	throws X {
		return FunctionUtils.<K, V, RV, Accumulator2<K, RV, M, InternalException>, X, InternalException>map(function, bindings, CollectionAccumulators.<K, RV, M, InternalException>put(results)).get(); // HACK: explicit type argments to work around a bug of javac
	}
	
	/**
	 * Transforms the given bindings using the given function and populates the given accumulator with the bindings of the argument keys and the corresponding
	 * result values.
	 * <p>
	 * This method evaluates the function by passing the keys and values of the bindings respectively as first and second arguments.
	 * 
	 * @param <K> Type of the keys.
	 * @param <V> Type of the values.
	 * @param <RV> Type of the result values.
	 * @param <A> Type of the accumulator to populate with the result bindings.
	 * @param <FX> Type of the function exceptions.
	 * @param <AX> Type of the accumulator exceptions.
	 * @param function The function.
	 * @param bindings The bindings.
	 * @param results The accumulator to populate with the result bindings.
	 * @return The given accumulator.
	 * @throws FX When some function evaluation fails.
	 * @throws AX When some accumulation fails.
	 * @deprecated Use
	 *             {@link com.trazere.core.collection.MultimapUtils#map(com.trazere.core.collection.Multimap, com.trazere.core.functional.Function2, com.trazere.core.collection.MultimapFactory)}
	 *             .
	 */
<<<<<<< HEAD
	@Deprecated
	public static <K, V, RV, A extends Accumulator2<? super K, ? super RV, ?, ? extends AX>, FX extends Exception, AX extends Exception> A map(final Function2<? super K, ? super V, ? extends RV, ? extends FX> function, final Multimap<? extends K, ? extends V, ?> bindings, final A results)
	throws FX, AX {
		return map_(function, bindings, results);
	}
	
	@Deprecated
=======
	@SuppressWarnings("unchecked")
	public static <K, V, RV, A extends Accumulator2<? super K, ? super RV, ?, ? extends AX>, FX extends Exception, AX extends Exception> A map(final Function2<? super K, ? super V, ? extends RV, ? extends FX> function, final Multimap<? extends K, ? extends V, ?> bindings, final A results)
	throws FX, AX {
		return FunctionUtils.<K, V, RV, A, FX, AX>map_(function, (Multimap<K, ? extends V, ?>) bindings, results); // HACK: explicit type argments to work around a bug of javac
	}
	
>>>>>>> fce531e6
	private static <K, V, RV, A extends Accumulator2<? super K, ? super RV, ?, ? extends AX>, FX extends Exception, AX extends Exception> A map_(final Function2<? super K, ? super V, ? extends RV, ? extends FX> function, final Multimap<K, ? extends V, ?> bindings, final A results)
	throws FX, AX {
		assert null != function;
		assert null != bindings;
		assert null != results;
		
		for (final K key : bindings.keySet()) {
			for (final V value : bindings.get(key)) {
				results.add(key, function.evaluate(key, value));
			}
		}
		return results;
	}
	
	/**
	 * Filters and transforms the given values using the given extractor and populates the given collection with the accepted results.
	 * 
	 * @param <V> Type of the values.
	 * @param <RV> Type of the result values.
	 * @param <C> Type of the collection to populate with the result values.
	 * @param <X> Type of the exceptions.
	 * @param extractor The extractor.
	 * @param values The values.
	 * @param results The collection to populate with the result values.
	 * @return The given result collection.
	 * @throws X When some extractor evaluation fails.
	 * @deprecated Use {@link #extract(Function1, Iterable, Collection)}. (since 1.0)
	 */
	@Deprecated
	public static <V, RV, C extends Collection<? super RV>, X extends Exception> C mapFilter(final Function1<? super V, ? extends Maybe<? extends RV>, ? extends X> extractor, final Iterable<? extends V> values, final C results)
	throws X {
		return extract(extractor, values, results);
	}
	
	/**
	 * Extracts the given values using the given extractor and populates the given collection with the accepted results.
	 * 
	 * @param <V> Type of the values.
	 * @param <RV> Type of the result values.
	 * @param <C> Type of the collection to populate with the result values.
	 * @param <X> Type of the exceptions.
	 * @param extractor The extractor.
	 * @param values The values.
	 * @param results The collection to populate with the result values.
	 * @return The given result collection.
	 * @throws X When some extractor evaluation fails.
	 * @deprecated Use {@link com.trazere.core.lang.IterableUtils#flatMap(Iterable, com.trazere.core.functional.Function)}.
	 */
	@Deprecated
	public static <V, RV, C extends Collection<? super RV>, X extends Exception> C extract(final Function1<? super V, ? extends Maybe<? extends RV>, ? extends X> extractor, final Iterable<? extends V> values, final C results)
	throws X {
		return FunctionUtils.<V, RV, Accumulator1<RV, C, InternalException>, X, InternalException>extract(extractor, values, CollectionAccumulators.<RV, C, InternalException>add(results)).get(); // HACK: explicit type argments to work around a bug of javac
	}
	
	/**
	 * Filters and transforms the given values using the given extractor and populates the given accumulator with the accepted results.
	 * 
	 * @param <V> Type of the values.
	 * @param <RV> Type of the result values.
	 * @param <A> Type of the accumulator to populate with the result values.
	 * @param <EX> Type of the extractor exceptions.
	 * @param <AX> Type of the accumulator exceptions.
	 * @param extractor The extractor.
	 * @param values The values.
	 * @param results The accumulator to populate with the result values.
	 * @return The given accumulator.
	 * @throws EX When some extractor evaluation fails.
	 * @throws AX When some accumulation fails.
	 * @deprecated Use {@link #extract(Function1, Iterable, Accumulator1)}. (since 1.0)
	 */
	@Deprecated
	public static <V, RV, A extends Accumulator1<? super RV, ?, ? extends AX>, EX extends Exception, AX extends Exception> A mapFilter(final Function1<? super V, ? extends Maybe<? extends RV>, ? extends EX> extractor, final Iterable<? extends V> values, final A results)
	throws EX, AX {
		return FunctionUtils.<V, RV, A, EX, AX>extract(extractor, values, results); // HACK: explicit type argments to work around a bug of javac
	}
	
	/**
	 * Extracts the given values using the given extractor and populates the given accumulator with the accepted results.
	 * 
	 * @param <V> Type of the values.
	 * @param <RV> Type of the result values.
	 * @param <A> Type of the accumulator to populate with the result values.
	 * @param <EX> Type of the extractor exceptions.
	 * @param <AX> Type of the accumulator exceptions.
	 * @param extractor The extractor.
	 * @param values The values.
	 * @param results The accumulator to populate with the result values.
	 * @return The given accumulator.
	 * @throws EX When some extractor evaluation fails.
	 * @throws AX When some accumulation fails.
	 * @deprecated Use {@link com.trazere.core.lang.IterableUtils#flatMap(Iterable, com.trazere.core.functional.Function)}.
	 */
	@Deprecated
	public static <V, RV, A extends Accumulator1<? super RV, ?, ? extends AX>, EX extends Exception, AX extends Exception> A extract(final Function1<? super V, ? extends Maybe<? extends RV>, ? extends EX> extractor, final Iterable<? extends V> values, final A results)
	throws EX, AX {
		assert null != extractor;
		assert null != values;
		assert null != results;
		
		for (final V value : values) {
			final Maybe<? extends RV> result = extractor.evaluate(value);
			if (result.isSome()) {
				results.add(result.asSome().getValue());
			}
		}
		return results;
	}
	
	/**
	 * Filters and transforms the given bindings using the given extractor and populates the given map with the bindings of the argument keys and the
	 * corresponding accepted results.
	 * <p>
	 * This method evaluates the extractor by passing the keys and values of the bindings respectively as first and second arguments.
	 * 
	 * @param <K> Type of the keys.
	 * @param <V> Type of the values.
	 * @param <RV> Type of the result values.
	 * @param <M> Type of the map to populate with the result bindings.
	 * @param <X> Type of the exceptions.
	 * @param extractor The extractor.
	 * @param bindings The bindings.
	 * @param results The map to populate with the result bindings.
	 * @return The given result map.
	 * @throws X When some extractor evaluation fails.
	 * @deprecated Use {@link #extract(Function2, Map, Map)}. (since 1.0)
	 */
	@Deprecated
	public static <K, V, RV, M extends Map<? super K, ? super RV>, X extends Exception> M mapFilter(final Function2<? super K, ? super V, ? extends Maybe<? extends RV>, ? extends X> extractor, final Map<? extends K, ? extends V> bindings, final M results)
	throws X {
		return extract(extractor, bindings, results);
	}
	
	/**
	 * Extracts the given bindings using the given extractor and populates the given map with the bindings of the argument keys and the corresponding accepted
	 * results.
	 * <p>
	 * This method evaluates the extractor by passing the keys and values of the bindings respectively as first and second arguments.
	 * 
	 * @param <K> Type of the keys.
	 * @param <V> Type of the values.
	 * @param <RV> Type of the result values.
	 * @param <M> Type of the map to populate with the result bindings.
	 * @param <X> Type of the exceptions.
	 * @param extractor The extractor.
	 * @param bindings The bindings.
	 * @param results The map to populate with the result bindings.
	 * @return The given result map.
	 * @throws X When some extractor evaluation fails.
	 * @deprecated Use {@link com.trazere.core.collection.MapUtils#extract(Map, com.trazere.core.functional.Function2, com.trazere.core.collection.MapFactory)}.
	 */
	@Deprecated
	public static <K, V, RV, M extends Map<? super K, ? super RV>, X extends Exception> M extract(final Function2<? super K, ? super V, ? extends Maybe<? extends RV>, ? extends X> extractor, final Map<? extends K, ? extends V> bindings, final M results)
	throws X {
		return FunctionUtils.<K, V, RV, Accumulator2<K, RV, M, InternalException>, X, InternalException>extract(extractor, bindings, CollectionAccumulators.<K, RV, M, InternalException>put(results)).get(); // HACK: explicit type argments to work around a bug of javac
	}
	
	/**
	 * Filters and transforms the given bindings using the given extractor and populates the given accumulator with the bindings of the argument keys and the
	 * corresponding accepted results.
	 * <p>
	 * This method evaluates the extractor by passing the keys and values of the bindings respectively as first and second arguments.
	 * 
	 * @param <K> Type of the keys.
	 * @param <V> Type of the values.
	 * @param <RV> Type of the result values.
	 * @param <A> Type of the accumulator to populate with the result bindings.
	 * @param <EX> Type of the extractor exceptions.
	 * @param <AX> Type of the accumulator exceptions.
	 * @param extractor The extractor.
	 * @param bindings The bindings.
	 * @param results The map to populate with the result bindings.
	 * @return The given accumulator.
	 * @throws EX When some extractor evaluation fails.
	 * @throws AX When some accumulation fails.
	 * @deprecated Use {@link #extract(Function2, Map, Accumulator2)}. (since 1.0)
	 */
	@Deprecated
	public static <K, V, RV, A extends Accumulator2<? super K, ? super RV, ?, ? extends AX>, EX extends Exception, AX extends Exception> A mapFilter(final Function2<? super K, ? super V, ? extends Maybe<? extends RV>, ? extends EX> extractor, final Map<? extends K, ? extends V> bindings, final A results)
	throws EX, AX {
		return FunctionUtils.<K, V, RV, A, EX, AX>extract(extractor, bindings, results); // HACK: explicit type argments to work around a bug of javac
	}
	
	/**
	 * Extracts the given bindings using the given extractor and populates the given accumulator with the bindings of the argument keys and the corresponding
	 * accepted results.
	 * <p>
	 * This method evaluates the extractor by passing the keys and values of the bindings respectively as first and second arguments.
	 * 
	 * @param <K> Type of the keys.
	 * @param <V> Type of the values.
	 * @param <RV> Type of the result values.
	 * @param <A> Type of the accumulator to populate with the result bindings.
	 * @param <EX> Type of the extractor exceptions.
	 * @param <AX> Type of the accumulator exceptions.
	 * @param extractor The extractor.
	 * @param bindings The bindings.
	 * @param results The map to populate with the result bindings.
	 * @return The given accumulator.
	 * @throws EX When some extractor evaluation fails.
	 * @throws AX When some accumulation fails.
	 * @deprecated Use {@link com.trazere.core.collection.MapUtils#extract(Map, com.trazere.core.functional.Function2, com.trazere.core.collection.MapFactory)}.
	 */
	@Deprecated
	public static <K, V, RV, A extends Accumulator2<? super K, ? super RV, ?, ? extends AX>, EX extends Exception, AX extends Exception> A extract(final Function2<? super K, ? super V, ? extends Maybe<? extends RV>, ? extends EX> extractor, final Map<? extends K, ? extends V> bindings, final A results)
	throws EX, AX {
		assert null != extractor;
		assert null != bindings;
		assert null != results;
		
		for (final Map.Entry<? extends K, ? extends V> binding : bindings.entrySet()) {
			final K key = binding.getKey();
			final Maybe<? extends RV> result = extractor.evaluate(key, binding.getValue());
			if (result.isSome()) {
				results.add(key, result.asSome().getValue());
			}
		}
		return results;
	}
	
	/**
	 * Filters and transforms the given bindings using the given extractor and populates the given map with the bindings of the argument keys and the
	 * corresponding accepted results.
	 * <p>
	 * This method evaluates the extractor by passing the keys and values of the bindings respectively as first and second arguments.
	 * 
	 * @param <K> Type of the keys.
	 * @param <V> Type of the values.
	 * @param <RV> Type of the result values.
	 * @param <M> Type of the map to populate with the result bindings.
	 * @param <X> Type of the exceptions.
	 * @param extractor The extractor.
	 * @param bindings The bindings.
	 * @param results The map to populate with the result bindings.
	 * @return The given result map.
	 * @throws X When some extractor evaluation fails.
	 * @deprecated {@link #extract(Function2, Multimap, Multimap)}. (since 1.0)
	 */
	@Deprecated
	public static <K, V, RV, M extends Multimap<? super K, ? super RV, ?>, X extends Exception> M mapFilter(final Function2<? super K, ? super V, ? extends Maybe<? extends RV>, ? extends X> extractor, final Multimap<? extends K, ? extends V, ?> bindings, final M results)
	throws X {
		return extract(extractor, bindings, results);
	}
	
	/**
	 * Extracts the given bindings using the given extractor and populates the given map with the bindings of the argument keys and the corresponding accepted
	 * results.
	 * <p>
	 * This method evaluates the extractor by passing the keys and values of the bindings respectively as first and second arguments.
	 * 
	 * @param <K> Type of the keys.
	 * @param <V> Type of the values.
	 * @param <RV> Type of the result values.
	 * @param <M> Type of the map to populate with the result bindings.
	 * @param <X> Type of the exceptions.
	 * @param extractor The extractor.
	 * @param bindings The bindings.
	 * @param results The map to populate with the result bindings.
	 * @return The given result map.
	 * @throws X When some extractor evaluation fails.
	 * @deprecated Use
	 *             {@link com.trazere.core.collection.MultimapUtils#extract(com.trazere.core.collection.Multimap, com.trazere.core.functional.Function2, com.trazere.core.collection.MultimapFactory)}
	 *             .
	 */
<<<<<<< HEAD
	@Deprecated
=======
>>>>>>> fce531e6
	public static <K, V, RV, M extends Multimap<? super K, ? super RV, ?>, X extends Exception> M extract(final Function2<? super K, ? super V, ? extends Maybe<? extends RV>, ? extends X> extractor, final Multimap<? extends K, ? extends V, ?> bindings, final M results)
	throws X {
		return FunctionUtils.<K, V, RV, Accumulator2<K, RV, M, InternalException>, X, InternalException>extract(extractor, bindings, CollectionAccumulators.<K, RV, M, InternalException>put(results)).get(); // HACK: explicit type argments to work around a bug of javac
	}
	
	/**
	 * Filters and transforms the given bindings using the given extractor and populates the given accumulator with the bindings of the argument keys and the
	 * corresponding accepted results.
	 * <p>
	 * This method evaluates the extractor by passing the keys and values of the bindings respectively as first and second arguments.
	 * 
	 * @param <K> Type of the keys.
	 * @param <V> Type of the values.
	 * @param <RV> Type of the result values.
	 * @param <A> Type of the accumulator to populate with the result bindings.
	 * @param <EX> Type of the extractor exceptions.
	 * @param <AX> Type of the accumulator exceptions.
	 * @param extractor The extractor.
	 * @param bindings The bindings.
	 * @param results The map to populate with the result bindings.
	 * @return The given accumulator.
	 * @throws EX When some extractor evaluation fails.
	 * @throws AX When some accumulation fails.
	 * @deprecated Use {@link #extract(Function2, Multimap, Accumulator2)}. (since 1.0)
	 */
	@Deprecated
	public static <K, V, RV, A extends Accumulator2<? super K, ? super RV, ?, ? extends AX>, EX extends Exception, AX extends Exception> A mapFilter(final Function2<? super K, ? super V, ? extends Maybe<? extends RV>, ? extends EX> extractor, final Multimap<? extends K, ? extends V, ?> bindings, final A results)
	throws EX, AX {
		return FunctionUtils.<K, V, RV, A, EX, AX>extract(extractor, bindings, results); // HACK: explicit type argments to work around a bug of javac
	}
	
	/**
	 * Extracts the given bindings using the given extractor and populates the given accumulator with the bindings of the argument keys and the corresponding
	 * accepted results.
	 * <p>
	 * This method evaluates the extractor by passing the keys and values of the bindings respectively as first and second arguments.
	 * 
	 * @param <K> Type of the keys.
	 * @param <V> Type of the values.
	 * @param <RV> Type of the result values.
	 * @param <A> Type of the accumulator to populate with the result bindings.
	 * @param <EX> Type of the extractor exceptions.
	 * @param <AX> Type of the accumulator exceptions.
	 * @param extractor The extractor.
	 * @param bindings The bindings.
	 * @param results The map to populate with the result bindings.
	 * @return The given accumulator.
	 * @throws EX When some extractor evaluation fails.
	 * @throws AX When some accumulation fails.
	 * @deprecated Use
	 *             {@link com.trazere.core.collection.MultimapUtils#extract(com.trazere.core.collection.Multimap, com.trazere.core.functional.Function2, com.trazere.core.collection.MultimapFactory)}
	 *             .
	 */
<<<<<<< HEAD
	@Deprecated
	public static <K, V, RV, A extends Accumulator2<? super K, ? super RV, ?, ? extends AX>, EX extends Exception, AX extends Exception> A extract(final Function2<? super K, ? super V, ? extends Maybe<? extends RV>, ? extends EX> extractor, final Multimap<? extends K, ? extends V, ?> bindings, final A results)
	throws EX, AX {
		return extract_(extractor, bindings, results);
	}
	
	@Deprecated
=======
	@SuppressWarnings("unchecked")
	public static <K, V, RV, A extends Accumulator2<? super K, ? super RV, ?, ? extends AX>, EX extends Exception, AX extends Exception> A extract(final Function2<? super K, ? super V, ? extends Maybe<? extends RV>, ? extends EX> extractor, final Multimap<? extends K, ? extends V, ?> bindings, final A results)
	throws EX, AX {
		return FunctionUtils.<K, V, RV, A, EX, AX>extract_(extractor, (Multimap<K, ? extends V, ?>) bindings, results);
	}
	
>>>>>>> fce531e6
	private static <K, V, RV, A extends Accumulator2<? super K, ? super RV, ?, ? extends AX>, EX extends Exception, AX extends Exception> A extract_(final Function2<? super K, ? super V, ? extends Maybe<? extends RV>, ? extends EX> extractor, final Multimap<K, ? extends V, ?> bindings, final A results)
	throws EX, AX {
		assert null != extractor;
		assert null != bindings;
		assert null != results;
		
		for (final K key : bindings.keySet()) {
			for (final V value : bindings.get(key)) {
				final Maybe<? extends RV> result = extractor.evaluate(key, value);
				if (result.isSome()) {
					results.add(key, result.asSome().getValue());
				}
			}
		}
		return results;
	}
	
	/**
	 * Transforms the given values using the given function, flattens them and populates the given collection with the result values.
	 * 
	 * @param <V> Type of the argument values.
	 * @param <RV> Type of the result values.
	 * @param <C> Type of the collection to populate with the result values.
	 * @param <X> Type of the exceptions.
	 * @param function The function.
	 * @param values The argument values.
	 * @param results The collection to populate with the result values.
	 * @return The given result collection.
	 * @throws X When some function evaluation fails.
	 * @deprecated Use {@link com.trazere.core.lang.IterableUtils#flatMap(Iterable, com.trazere.core.functional.Function)}.
	 */
	@Deprecated
	public static <V, RV, C extends Collection<? super RV>, X extends Exception> C flatMap(final Function1<? super V, ? extends Collection<? extends RV>, ? extends X> function, final Iterable<? extends V> values, final C results)
	throws X {
		assert null != values;
		
		return FunctionUtils.<V, RV, Accumulator1<RV, C, InternalException>, X, InternalException>flatMap(function, values, CollectionAccumulators.<RV, C, InternalException>add(results)).get(); // HACK: explicit type argments to work around a bug of javac
	}
	
	/**
	 * Transforms the values provided by the given iterator using the given function, flattens them and populates the given collection with the result values.
	 * 
	 * @param <V> Type of the argument values.
	 * @param <RV> Type of the result values.
	 * @param <C> Type of the collection to populate with the result values.
	 * @param <X> Type of the exceptions.
	 * @param function The function.
	 * @param values The iterator providing the argument values.
	 * @param results The collection to populate with the result values.
	 * @return The given result collection.
	 * @throws X When some function evaluation fails.
	 * @deprecated Use {@link com.trazere.core.imperative.IteratorUtils#flatMap(Iterator, com.trazere.core.functional.Function)}.
	 */
	@Deprecated
	public static <V, RV, C extends Collection<? super RV>, X extends Exception> C flatMap(final Function1<? super V, ? extends Collection<? extends RV>, ? extends X> function, final Iterator<? extends V> values, final C results)
	throws X {
		return FunctionUtils.<V, RV, C, X, InternalException>flatMap(function, CheckedIterators.<V, InternalException>fromIterator(values), results); // HACK: explicit type argments to work around a bug of javac
	}
	
	/**
	 * Transforms the values provided by the given iterator using the given function, flattens them and populates the given collection with the result values.
	 * 
	 * @param <V> Type of the argument values.
	 * @param <RV> Type of the result values.
	 * @param <C> Type of the collection to populate with the result values.
	 * @param <X> Type of the function exceptions.
	 * @param <TX> Type of the value exceptions.
	 * @param function The function.
	 * @param values The iterator providing the argument values.
	 * @param results The collection to populate with the result values.
	 * @return The given result collection.
	 * @throws X When some function evaluation fails.
	 * @throws TX When some iteration fails.
	 * @deprecated Use {@link com.trazere.core.imperative.IteratorUtils#flatMap(Iterator, com.trazere.core.functional.Function)}.
	 */
	@Deprecated
	public static <V, RV, C extends Collection<? super RV>, X extends Exception, TX extends Exception> C flatMap(final Function1<? super V, ? extends Collection<? extends RV>, ? extends X> function, final CheckedIterator<? extends V, ? extends TX> values, final C results)
	throws X, TX {
		assert null != function;
		assert null != values;
		assert null != results;
		
		while (values.hasNext()) {
			results.addAll(function.evaluate(values.next()));
		}
		return results;
	}
	
	/**
	 * Transforms the given values using the given function, flattens them and populates the given collection with the result values.
	 * 
	 * @param <V> Type of the argument values.
	 * @param <RV> Type of the result values.
	 * @param <A> Type of the accumulator to populate with the result values.
	 * @param <FX> Type of the function exceptions.
	 * @param <AX> Type of the accumulator exceptions.
	 * @param function The function.
	 * @param values The argument values.
	 * @param results The accumulator to populate with the result values.
	 * @return The given accumulator.
	 * @throws FX When some function evaluation fails.
	 * @throws AX When some accumulation fails.
	 * @deprecated Use {@link com.trazere.core.lang.IterableUtils#flatMap(Iterable, com.trazere.core.functional.Function)}.
	 */
	@Deprecated
	public static <V, RV, A extends Accumulator1<? super RV, ?, ? extends AX>, FX extends Exception, AX extends Exception> A flatMap(final Function1<? super V, ? extends Collection<? extends RV>, ? extends FX> function, final Iterable<? extends V> values, final A results)
	throws FX, AX {
		assert null != function;
		assert null != values;
		assert null != results;
		
		for (final V value : values) {
			results.addAll(function.evaluate(value));
		}
		return results;
	}
	
	/**
	 * Projects the given keys using the given function and populates the given map with the bindings of the keys and the projected values.
	 * 
	 * @param <K> Type of the keys.
	 * @param <V> Type of the values.
	 * @param <M> Type of the map to populate with the result bindings.
	 * @param <X> Type of the exceptions.
	 * @param function The function.
	 * @param keys The argument keys.
	 * @param results The map to populate with the result bindings.
	 * @return The given result map.
	 * @throws X When some function evaluation fails.
	 * @deprecated Use {@link com.trazere.core.collection.MapExtractors#fromKeys(Iterable, com.trazere.core.functional.Function)}.
	 */
<<<<<<< HEAD
	@Deprecated
=======
>>>>>>> fce531e6
	public static <K, V, M extends Map<? super K, ? super V>, X extends Exception> M projectKeys(final Function1<? super K, ? extends V, ? extends X> function, final Iterable<? extends K> keys, final M results)
	throws X {
		assert null != function;
		assert null != keys;
		assert null != results;
		
		for (final K key : keys) {
			results.put(key, function.evaluate(key));
		}
		return results;
	}
	
	// TODO: projectKeys with accumulator
	
	/**
	 * Projects the given values using the given function and populates the given map with the bindings of the projected keys and the values.
	 * <p>
	 * When the function evaluates to the same result key for different argument values, the last value is associated to the key in the result map.
	 * 
	 * @param <K> Type of the keys.
	 * @param <V> Type of the values.
	 * @param <M> Type of the map to populate with the result bindings.
	 * @param <X> Type of the exceptions.
	 * @param function The function.
	 * @param values The argument values.
	 * @param results The map to populate with the result bindings.
	 * @return The given result map.
	 * @throws X When some function evaluation fails.
	 * @deprecated Use {@link com.trazere.core.collection.MapExtractors#fromValues(Iterable, com.trazere.core.functional.Function)}.
	 */
<<<<<<< HEAD
	@Deprecated
=======
>>>>>>> fce531e6
	public static <K, V, M extends Map<? super K, ? super V>, X extends Exception> M projectValues(final Function1<? super V, ? extends K, ? extends X> function, final Iterable<? extends V> values, final M results)
	throws X {
		assert null != function;
		assert null != values;
		assert null != results;
		
		for (final V value : values) {
			results.put(function.evaluate(value), value);
		}
		return results;
	}
	
	// TODO: projectValues with accumulator
	
	/**
	 * Filters and projects the given keys using the given extractor and populates the given map with the bindings of the accepted keys and the projected
	 * values.
	 * 
	 * @param <K> Type of the keys.
	 * @param <V> Type of the values.
	 * @param <M> Type of the map to populate with the result bindings.
	 * @param <X> Type of the exceptions.
	 * @param extractor The extractor.
	 * @param keys The argument keys.
	 * @param results The map to populate with the result bindings.
	 * @return The given result map.
	 * @throws X When some function evaluation fails.
	 * @deprecated Use {@link com.trazere.core.collection.MapExtractors#fromKeys(Iterable, com.trazere.core.functional.Function)}.
	 */
	@Deprecated
	public static <K, V, M extends Map<? super K, ? super V>, X extends Exception> M projectFilterKeys(final Function1<? super K, ? extends Maybe<? extends V>, ? extends X> extractor, final Iterable<? extends K> keys, final M results)
	throws X {
		assert null != extractor;
		assert null != keys;
		assert null != results;
		
		for (final K key : keys) {
			final Maybe<? extends V> value = extractor.evaluate(key);
			if (value.isSome()) {
				results.put(key, value.asSome().getValue());
			}
		}
		return results;
	}
	
	// TODO: projectFilterKeys with accumulator
	
	/**
	 * Filters and projects the given values using the given extractor and populates the given map with the bindings of the projected keys and the accepted
	 * values.
	 * <p>
	 * When the function evaluates to the same result key for different argument values, the last value is associated to the key in the result map.
	 * 
	 * @param <K> Type of the keys.
	 * @param <V> Type of the values.
	 * @param <M> Type of the map to populate with the result bindings.
	 * @param <X> Type of the exceptions.
	 * @param extractor The extractor.
	 * @param values The argument values.
	 * @param results The map to populate with the result bindings.
	 * @return The given result map.
	 * @throws X When some function evaluation fails.
	 * @deprecated Use {@link com.trazere.core.collection.MapExtractors#fromValues(Iterable, com.trazere.core.functional.Function)}.
	 */
	@Deprecated
	public static <K, V, M extends Map<? super K, ? super V>, X extends Exception> M projectFilterValues(final Function1<? super V, ? extends Maybe<? extends K>, ? extends X> extractor, final Iterable<? extends V> values, final M results)
	throws X {
		assert null != extractor;
		assert null != values;
		assert null != results;
		
		for (final V value : values) {
			final Maybe<? extends K> key = extractor.evaluate(value);
			if (key.isSome()) {
				results.put(key.asSome().getValue(), value);
			}
		}
		return results;
	}
	
	// TODO: projectFilterValues with accumulator
	
	/**
	 * Transforms the keys of the given bindings using the given function and populates the given map with the bindings of the result keys and the values
	 * associated to the arguments keys.
	 * 
	 * @param <K> Type of the argument keys.
	 * @param <RK> Type of the result keys.
	 * @param <V> Type of the values.
	 * @param <M> Type of the map to populate with the result bindings.
	 * @param <X> Type of the exceptions.
	 * @param function The function .
	 * @param bindings The argument bindings.
	 * @param results The map to populate with the result bindings.
	 * @return The given result map.
	 * @throws X When some function evaluation fails.
	 * @deprecated To be removed.
	 */
	@Deprecated
	public static <K, RK, V, M extends Map<? super RK, ? super V>, X extends Exception> M remap(final Function1<? super K, RK, ? extends X> function, final Map<? extends K, ? extends V> bindings, final M results)
	throws X {
		assert null != function;
		assert null != bindings;
		assert null != results;
		
		for (final Map.Entry<? extends K, ? extends V> entry : bindings.entrySet()) {
			results.put(function.evaluate(entry.getKey()), entry.getValue());
		}
		return results;
	}
	
	// TODO: remap with accumulator
	
	/**
	 * Transforms the given bindings using the given function and populates the given map with the bindings of the result keys and the argument values.
	 * <p>
	 * This method evaluates the function by passing the keys and values of the bindings respectively as first and second arguments.
	 * 
	 * @param <K> Type of the argument keys.
	 * @param <RK> Type of the result keys.
	 * @param <V> Type of the values.
	 * @param <M> Type of the map to populate.
	 * @param <X> Type of the exceptions.
	 * @param function Function to use.
	 * @param bindings The argument bindings.
	 * @param results The map to populate with the results.
	 * @return The given result map.
	 * @throws X When some function evaluation fails.
	 * @deprecated To be removed.
	 */
	@Deprecated
	public static <K, RK, V, M extends Map<? super RK, ? super V>, X extends Exception> M remap(final Function2<? super K, ? super V, RK, ? extends X> function, final Map<? extends K, ? extends V> bindings, final M results)
	throws X {
		assert null != function;
		assert null != bindings;
		assert null != results;
		
		for (final Map.Entry<? extends K, ? extends V> entry : bindings.entrySet()) {
			final V value = entry.getValue();
			results.put(function.evaluate(entry.getKey(), value), value);
		}
		return results;
	}
	
	// TODO: remap for multimap
	
	/**
	 * Filters and transforms the keys of the given bindings using the given function and populates the given map with the bindings of the accepted result keys
	 * and the values associated to the arguments keys.
	 * 
	 * @param <K> Type of the argument keys.
	 * @param <RK> Type of the result keys.
	 * @param <V> Type of the values.
	 * @param <M> Type of the map to populate with the result bindings.
	 * @param <X> Type of the exceptions.
	 * @param function The function .
	 * @param bindings The argument bindings.
	 * @param results The map to populate with the result bindings.
	 * @return The given result map.
	 * @throws X When some function evaluation fails.
	 * @deprecated To be removed.
	 */
	@Deprecated
	public static <K, RK, V, M extends Map<? super RK, ? super V>, X extends Exception> M remapFilter(final Function1<? super K, ? extends Maybe<? extends RK>, ? extends X> function, final Map<? extends K, ? extends V> bindings, final M results)
	throws X {
		assert null != function;
		assert null != bindings;
		assert null != results;
		
		for (final Map.Entry<? extends K, ? extends V> entry : bindings.entrySet()) {
			final Maybe<? extends RK> newKey = function.evaluate(entry.getKey());
			if (newKey.isSome()) {
				results.put(newKey.asSome().getValue(), entry.getValue());
			}
		}
		return results;
	}
	
	// TODO: remapFilter with accumulator
	
	/**
	 * Filters and transforms the given bindings using the given function and populates the given map with the bindings of the accepted result keys and the
	 * argument values.
	 * <p>
	 * This method evaluates the function by passing the keys and values of the bindings respectively as first and second arguments.
	 * 
	 * @param <K> Type of the argument keys.
	 * @param <RK> Type of the result keys.
	 * @param <V> Type of the values.
	 * @param <M> Type of the map to populate.
	 * @param <X> Type of the exceptions.
	 * @param function Function to use.
	 * @param bindings The argument bindings.
	 * @param results The map to populate with the results.
	 * @return The given result map.
	 * @throws X When some function evaluation fails.
	 * @deprecated To be removed.
	 */
	@Deprecated
	public static <K, RK, V, M extends Map<? super RK, ? super V>, X extends Exception> M remapFilter(final Function2<? super K, ? super V, ? extends Maybe<? extends RK>, ? extends X> function, final Map<? extends K, ? extends V> bindings, final M results)
	throws X {
		assert null != function;
		assert null != bindings;
		assert null != results;
		
		for (final Map.Entry<? extends K, ? extends V> entry : bindings.entrySet()) {
			final V value = entry.getValue();
			final Maybe<? extends RK> newKey = function.evaluate(entry.getKey(), value);
			if (newKey.isSome()) {
				results.put(newKey.asSome().getValue(), value);
			}
		}
		return results;
	}
	
	// TODO: remapFilter for multimap
	
	/**
	 * Executes the given procedure with the given values.
	 * 
	 * @param <V> Type of the argument values.
	 * @param <X> Type of the exceptions.
	 * @param procedure The procedure.
	 * @param values The argument values.
	 * @throws X When some procedure execution fails.
	 * @deprecated Use {@link com.trazere.core.lang.IterableUtils#foreach(Iterable, com.trazere.core.imperative.Procedure)}.
	 */
	@Deprecated
	public static <V, X extends Exception> void execute(final Procedure1<? super V, ? extends X> procedure, final Iterable<? extends V> values)
	throws X {
		assert null != values;
		
		execute(procedure, CheckedIterators.<V, InternalException>fromIterable(values));
	}
	
	/**
	 * Executes the given procedure with the values provided by the given iterator.
	 * 
	 * @param <V> Type of the argument values.
	 * @param <X> Type of the exceptions.
	 * @param procedure The procedure.
	 * @param values The iterator providing the argument values.
	 * @throws X When some procedure execution fails.
	 * @deprecated Use {@link com.trazere.core.imperative.IteratorUtils#foreach(Iterator, com.trazere.core.imperative.Procedure)}.
	 */
	@Deprecated
	public static <V, X extends Exception> void execute(final Procedure1<? super V, ? extends X> procedure, final Iterator<? extends V> values)
	throws X {
		execute(procedure, CheckedIterators.<V, InternalException>fromIterator(values));
	}
	
	/**
	 * Executes the given procedure with the values provided by the given iterator.
	 * 
	 * @param <V> Type of the argument values.
	 * @param <X> Type of the procedure exceptions.
	 * @param <VX> Type of the value exceptions.
	 * @param procedure The procedure.
	 * @param values The iterator providing the argument values.
	 * @throws X When some procedure execution fails.
	 * @throws VX When some iteration fails.
	 * @deprecated Use {@link com.trazere.core.imperative.IteratorUtils#foreach(Iterator, com.trazere.core.imperative.Procedure)}.
	 */
	@Deprecated
	public static <V, X extends Exception, VX extends Exception> void execute(final Procedure1<? super V, ? extends X> procedure, final CheckedIterator<? extends V, ? extends VX> values)
	throws X, VX {
		assert null != procedure;
		assert null != values;
		
		while (values.hasNext()) {
			procedure.execute(values.next());
		}
	}
	
	/**
	 * Executes the given procedure with the values provided by the given feed.
	 * 
	 * @param <V> Type of the argument values.
	 * @param <X> Type of the procedure exceptions.
	 * @param <VX> Type of the value exceptions.
	 * @param procedure The procedure.
	 * @param values The feed providing the argument values.
	 * @throws X When some procedure execution fails.
	 * @throws VX When some feed iteration fails.
	 * @deprecated Use {@link com.trazere.core.collection.FeedUtils#foreach(com.trazere.core.collection.Feed, com.trazere.core.imperative.Procedure)}.
	 */
	@Deprecated
	public static <V, X extends Exception, VX extends Exception> void execute(final Procedure1<? super V, ? extends X> procedure, final Feed<? extends V, ? extends VX> values)
	throws X, VX {
		execute(procedure, CheckedIterators.fromFeed(values));
	}
	
	/**
	 * Executes the given procedure with the given bindings.
	 * <p>
	 * This method executes the procedure by passing the keys and values of the bindings respectively as first and second arguments.
	 * 
	 * @param <K> Type of the keys.
	 * @param <V> Type of the values.
	 * @param <X> Type of the exceptions.
	 * @param procedure The procedure.
	 * @param bindings The argument bindings.
	 * @throws X When some procedure execution fails.
	 * @deprecated Use {@link com.trazere.core.collection.MapUtils#foreach(Map, com.trazere.core.imperative.Procedure2)}.
	 */
	@Deprecated
	public static <K, V, X extends Exception> void execute(final Procedure2<? super K, ? super V, ? extends X> procedure, final Map<? extends K, ? extends V> bindings)
	throws X {
		assert null != procedure;
		assert null != bindings;
		
		for (final Map.Entry<? extends K, ? extends V> binding : bindings.entrySet()) {
			procedure.execute(binding.getKey(), binding.getValue());
		}
	}
	
	/**
	 * Executes the given procedure with the given bindings.
	 * <p>
	 * This method executes the procedure by passing the keys and values of the bindings respectively as first and second arguments.
	 * 
	 * @param <K> Type of the keys.
	 * @param <V> Type of the values.
	 * @param <X> Type of the exceptions.
	 * @param procedure The procedure.
	 * @param bindings The argument bindings.
	 * @throws X When some procedure execution fails.
	 * @deprecated Use {@link com.trazere.core.collection.MultimapUtils#foreach(com.trazere.core.collection.Multimap, com.trazere.core.imperative.Procedure2)}.
	 */
<<<<<<< HEAD
	@Deprecated
=======
>>>>>>> fce531e6
	public static <K, V, X extends Exception> void execute(final Procedure2<? super K, ? super V, ? extends X> procedure, final Multimap<? extends K, ? extends V, ?> bindings)
	throws X {
		execute_(procedure, bindings);
	}
	
<<<<<<< HEAD
	@Deprecated
=======
>>>>>>> fce531e6
	private static <K, V, X extends Exception> void execute_(final Procedure2<? super K, ? super V, ? extends X> procedure, final Multimap<K, ? extends V, ?> bindings)
	throws X {
		assert null != procedure;
		assert null != bindings;
		
		for (final K key : bindings.keySet()) {
			for (final V value : bindings.get(key)) {
				procedure.execute(key, value);
			}
		}
	}
	
	/**
	 * Adapts the given util predicate to a core predicate.
	 * 
	 * @param <T> Type of the argument values.
	 * @param predicate Util predicate to adapt.
	 * @return The adapted core predicate.
	 * @deprecated Use {@link Predicate}.
	 */
	@Deprecated
	public static <T> Predicate<T> toPredicate(final Predicate1<? super T, ?> predicate) {
		assert null != predicate;
		
		return new Predicate<T>() {
			@Override
			public boolean evaluate(final T arg) {
				try {
					return predicate.evaluate(arg);
				} catch (final Exception exception) {
					throw new WrapException(exception);
				}
			}
		};
	}
	
	/**
	 * Adapts the given core predicate to an util predicate.
	 * 
	 * @param <A> Type of the arguments.
	 * @param predicate Core predicate to adapt.
	 * @return The adapted util predicate.
	 * @deprecated Use {@link Predicate}.
	 */
	@Deprecated
	public static <A> Predicate1<A, RuntimeException> fromPredicate(final Predicate<? super A> predicate) {
		assert null != predicate;
		
		return new Predicate1<A, RuntimeException>() {
			@Override
			public boolean evaluate(final A value) {
				return predicate.evaluate(value);
			}
		};
	}
	
	/**
	 * Adapts the given util predicate to a core predicate.
	 * 
	 * @param <T1> Type of the first argument values.
	 * @param <T2> Type of the second argument values.
	 * @param predicate Util predicate to adapt.
	 * @return The adapted core predicate.
	 * @deprecated Use {@link Predicate}.
	 */
	@Deprecated
	public static <T1, T2> com.trazere.core.functional.Predicate2<T1, T2> toPredicate2(final Predicate2<? super T1, ? super T2, ?> predicate) {
		assert null != predicate;
		
		return new com.trazere.core.functional.Predicate2<T1, T2>() {
			@Override
			public boolean evaluate(final T1 arg1, final T2 arg2) {
				try {
					return predicate.evaluate(arg1, arg2);
				} catch (final Exception exception) {
					throw new WrapException(exception);
				}
			}
		};
	}
	
	/**
	 * Adapts the given core predicate to an util predicate.
	 * 
	 * @param <A1> Type of the first arguments.
	 * @param <A2> Type of the second arguments.
	 * @param predicate Core predicate to adapt.
	 * @return The adapted util predicate.
	 * @deprecated Use {@link Predicate}.
	 */
	@Deprecated
	public static <A1, A2> Predicate2<A1, A2, RuntimeException> fromPredicate2(final com.trazere.core.functional.Predicate2<? super A1, ? super A2> predicate) {
		assert null != predicate;
		
		return new Predicate2<A1, A2, RuntimeException>() {
			@Override
			public boolean evaluate(final A1 value1, final A2 value2) {
				return predicate.evaluate(value1, value2);
			}
		};
	}
	
	/**
	 * Adapts the given util predicate to a core predicate.
	 * 
	 * @param <T1> Type of the first argument values.
	 * @param <T2> Type of the second argument values.
	 * @param <T3> Type of the third argument values.
	 * @param predicate Util predicate to adapt.
	 * @return The adapted core predicate.
	 * @deprecated Use {@link Predicate}.
	 */
	@Deprecated
	public static <T1, T2, T3> com.trazere.core.functional.Predicate3<T1, T2, T3> toPredicate3(final Predicate3<? super T1, ? super T2, ? super T3, ?> predicate) {
		assert null != predicate;
		
		return new com.trazere.core.functional.Predicate3<T1, T2, T3>() {
			@Override
			public boolean evaluate(final T1 arg1, final T2 arg2, final T3 arg3) {
				try {
					return predicate.evaluate(arg1, arg2, arg3);
				} catch (final Exception exception) {
					throw new WrapException(exception);
				}
			}
		};
	}
	
	/**
	 * Adapts the given core predicate to an util predicate.
	 * 
	 * @param <A1> Type of the first arguments.
	 * @param <A2> Type of the second arguments.
	 * @param <A3> Type of the third arguments.
	 * @param predicate Core predicate to adapt.
	 * @return The adapted util predicate.
	 * @deprecated Use {@link Predicate}.
	 */
	@Deprecated
	public static <A1, A2, A3> Predicate3<A1, A2, A3, RuntimeException> fromPredicate3(final com.trazere.core.functional.Predicate3<? super A1, ? super A2, ? super A3> predicate) {
		assert null != predicate;
		
		return new Predicate3<A1, A2, A3, RuntimeException>() {
			@Override
			public boolean evaluate(final A1 value1, final A2 value2, final A3 value3) {
				return predicate.evaluate(value1, value2, value3);
			}
		};
	}
	
	/**
	 * Adapts the given function to a thunk.
	 * 
	 * @param <R> Type of the result values.
	 * @param function Function to adapt.
	 * @return The adapted thunk.
	 * @deprecated Use {@link Thunk}.
	 */
	@Deprecated
	public static <R> Thunk<R> toThunk(final Function0<? extends R, ?> function) {
		assert null != function;
		
		return new Thunk<R>() {
			@Override
			public R evaluate() {
				try {
					return function.evaluate();
				} catch (final Exception exception) {
					throw new WrapException(exception);
				}
			}
		};
	}
	
	/**
	 * Adapts the given thunk to a function.
	 * 
	 * @param <T> Type of the value.
	 * @param thunk Thunk to adapt.
	 * @return The adapted function.
	 * @deprecated Use {@link Thunk}.
	 */
	@Deprecated
	public static <T> Function0<T, RuntimeException> fromThunk(final Thunk<? extends T> thunk) {
		assert null != thunk;
		
		return new Function0<T, RuntimeException>() {
			@Override
			public T evaluate() {
				return thunk.evaluate();
			}
		};
	}
	
	/**
	 * Adapts the given util function to a core function.
	 * 
	 * @param <T> Type of the argument values.
	 * @param <R> Type of the result values.
	 * @param function Util function to adapt.
	 * @return The adapted core function.
	 * @deprecated Use {@link com.trazere.core.functional.Function}.
	 */
	@Deprecated
	public static <T, R> com.trazere.core.functional.Function<T, R> toFunction(final Function1<? super T, ? extends R, ?> function) {
		assert null != function;
		
		return new com.trazere.core.functional.Function<T, R>() {
			@Override
			public R evaluate(final T arg) {
				try {
					return function.evaluate(arg);
				} catch (final Exception exception) {
					throw new WrapException(exception);
				}
			}
		};
	}
	
	/**
	 * Adapts the given core function to an util function.
	 * 
	 * @param <A> Type of the arguments.
	 * @param <R> Type of the results.
	 * @param function Core function to adapt.
	 * @return The adapted util function.
	 * @deprecated Use {@link com.trazere.core.functional.Function}.
	 */
	@Deprecated
	public static <A, R> Function1<A, R, RuntimeException> fromFunction(final com.trazere.core.functional.Function<? super A, ? extends R> function) {
		assert null != function;
		
		return new Function1<A, R, RuntimeException>() {
			@Override
			public R evaluate(final A value) {
				return function.evaluate(value);
			}
		};
	}
	
	/**
	 * Adapts the given util extractor to a core extractor.
	 * 
	 * @param <T> Type of the argument values.
	 * @param <R> Type of the result values.
	 * @param extractor Util extractor to adapt.
	 * @return The adapted core extractor.
	 * @deprecated Use {@link com.trazere.core.functional.Function}.
	 */
	@Deprecated
	public static <T, R> com.trazere.core.functional.Function<T, com.trazere.core.util.Maybe<R>> toExtractor(final Function1<? super T, ? extends Maybe<? extends R>, ?> extractor) {
		assert null != extractor;
		
		return new com.trazere.core.functional.Function<T, com.trazere.core.util.Maybe<R>>() {
			@Override
			public com.trazere.core.util.Maybe<R> evaluate(final T arg) {
				try {
					return TypeUtils.toMaybe(extractor.evaluate(arg));
				} catch (final Exception exception) {
					throw new WrapException(exception);
				}
			}
		};
	}
	
	/**
	 * Adapts the given core extractor to an util extractor.
	 * 
	 * @param <A> Type of the arguments.
	 * @param <R> Type of the results.
	 * @param extractor Core extractor to adapt.
	 * @return The adapted util extractor.
	 * @deprecated Use {@link com.trazere.core.functional.Function}.
	 */
	@Deprecated
	public static <A, R> Function1<A, Maybe<R>, RuntimeException> fromExtractor(final com.trazere.core.functional.Function<? super A, ? extends com.trazere.core.util.Maybe<? extends R>> extractor) {
		assert null != extractor;
		
		return new Function1<A, Maybe<R>, RuntimeException>() {
			@Override
			public Maybe<R> evaluate(final A value) {
				return TypeUtils.fromMaybe(extractor.evaluate(value));
			}
		};
	}
	
	/**
	 * Adapts the given util function to a core function.
	 * 
	 * @param <T1> Type of the first argument values.
	 * @param <T2> Type of the second argument values.
	 * @param <R> Type of the result values.
	 * @param function Util function to adapt.
	 * @return The adapted core function.
	 * @deprecated Use {@link com.trazere.core.functional.Function2}.
	 */
	@Deprecated
	public static <T1, T2, R> com.trazere.core.functional.Function2<T1, T2, R> toFunction2(final Function2<? super T1, ? super T2, ? extends R, ?> function) {
		assert null != function;
		
		return new com.trazere.core.functional.Function2<T1, T2, R>() {
			@Override
			public R evaluate(final T1 arg1, final T2 arg2) {
				try {
					return function.evaluate(arg1, arg2);
				} catch (final Exception exception) {
					throw new WrapException(exception);
				}
			}
		};
	}
	
	/**
	 * Adapts the given core function to an util function.
	 * 
	 * @param <A1> Type of the first arguments.
	 * @param <A2> Type of the second arguments.
	 * @param <R> Type of the results.
	 * @param function Core function to adapt.
	 * @return The adapted util function.
	 * @deprecated Use {@link com.trazere.core.functional.Function2}.
	 */
	@Deprecated
	public static <A1, A2, R> Function2<A1, A2, R, RuntimeException> fromFunction2(final com.trazere.core.functional.Function2<? super A1, ? super A2, ? extends R> function) {
		assert null != function;
		
		return new Function2<A1, A2, R, RuntimeException>() {
			@Override
			public R evaluate(final A1 value1, final A2 value2) {
				return function.evaluate(value1, value2);
			}
		};
	}
	
	/**
	 * Adapts the given util function to a core function.
	 * 
	 * @param <T1> Type of the first argument values.
	 * @param <T2> Type of the second argument values.
	 * @param <T3> Type of the third argument values.
	 * @param <R> Type of the result values.
	 * @param function Util function to adapt.
	 * @return The adapted core function.
	 * @deprecated Use {@link com.trazere.core.functional.Function3}.
	 */
	@Deprecated
	public static <T1, T2, T3, R> com.trazere.core.functional.Function3<T1, T2, T3, R> toFunction3(final Function3<? super T1, ? super T2, ? super T3, ? extends R, ?> function) {
		assert null != function;
		
		return new com.trazere.core.functional.Function3<T1, T2, T3, R>() {
			@Override
			public R evaluate(final T1 arg1, final T2 arg2, final T3 arg3) {
				try {
					return function.evaluate(arg1, arg2, arg3);
				} catch (final Exception exception) {
					throw new WrapException(exception);
				}
			}
		};
	}
	
	/**
	 * Adapts the given core function to an util function.
	 * 
	 * @param <A1> Type of the first arguments.
	 * @param <A2> Type of the second arguments.
	 * @param <A3> Type of the third arguments.
	 * @param <R> Type of the results.
	 * @param function Core function to adapt.
	 * @return The adapted util function.
	 * @deprecated Use {@link com.trazere.core.functional.Function3}.
	 */
	@Deprecated
	public static <A1, A2, A3, R> Function3<A1, A2, A3, R, RuntimeException> fromFunction3(final com.trazere.core.functional.Function3<? super A1, ? super A2, ? super A3, ? extends R> function) {
		assert null != function;
		
		return new Function3<A1, A2, A3, R, RuntimeException>() {
			@Override
			public R evaluate(final A1 value1, final A2 value2, final A3 value3) {
				return function.evaluate(value1, value2, value3);
			}
		};
	}
	
	/**
	 * Adapts the given procedure to an effect.
	 * 
	 * @param procedure Procedure to adapt.
	 * @return The adapted effect.
	 * @deprecated Use {@link Effect}.
	 */
	@Deprecated
	public static Effect toEffect(final Procedure0<?> procedure) {
		assert null != procedure;
		
		return new Effect() {
			@Override
			public void execute() {
				try {
					procedure.execute();
				} catch (final Exception exception) {
					throw new WrapException(exception);
				}
			}
		};
	}
	
	/**
	 * Adapts the given effect to a procedure.
	 * 
	 * @param effect Effect to adapt.
	 * @return The adapted procedure.
	 * @deprecated Use {@link Effect}.
	 */
	@Deprecated
	public static Procedure0<RuntimeException> fromEffect(final Effect effect) {
		assert null != effect;
		
		return new Procedure0<RuntimeException>() {
			@Override
			public void execute() {
				effect.execute();
			}
		};
	}
	
	/**
	 * Adapts the given util procedure to a core procedure.
	 * 
	 * @param <T> Type of the argument values.
	 * @param procedure Util procedure to adapt.
	 * @return The adapted core procedure.
	 * @deprecated Use {@link com.trazere.core.imperative.Procedure}.
	 */
	@Deprecated
	public static <T> com.trazere.core.imperative.Procedure<T> toProcedure(final Procedure1<? super T, ?> procedure) {
		assert null != procedure;
		
		return new com.trazere.core.imperative.Procedure<T>() {
			@Override
			public void execute(final T arg) {
				try {
					procedure.execute(arg);
				} catch (final Exception exception) {
					throw new WrapException(exception);
				}
			}
		};
	}
	
	/**
	 * Adapts the given core procedure to an util procedure.
	 * 
	 * @param <A> Type of the arguments.
	 * @param procedure Core procedure to adapt.
	 * @return The adapted util procedure.
	 * @deprecated Use {@link com.trazere.core.imperative.Procedure}.
	 */
	@Deprecated
	public static <A> Procedure1<A, RuntimeException> fromProcedure(final com.trazere.core.imperative.Procedure<? super A> procedure) {
		assert null != procedure;
		
		return new Procedure1<A, RuntimeException>() {
			@Override
			public void execute(final A value) {
				procedure.execute(value);
			}
		};
	}
	
	/**
	 * Adapts the given util procedure to a core procedure.
	 * 
	 * @param <T1> Type of the first argument values.
	 * @param <T2> Type of the second argument values.
	 * @param procedure Util procedure to adapt.
	 * @return The adapted core procedure.
	 * @deprecated Use {@link com.trazere.core.imperative.Procedure2}.
	 */
	@Deprecated
	public static <T1, T2> com.trazere.core.imperative.Procedure2<T1, T2> toProcedure2(final Procedure2<? super T1, ? super T2, ?> procedure) {
		assert null != procedure;
		
		return new com.trazere.core.imperative.Procedure2<T1, T2>() {
			@Override
			public void execute(final T1 arg1, final T2 arg2) {
				try {
					procedure.execute(arg1, arg2);
				} catch (final Exception exception) {
					throw new WrapException(exception);
				}
			}
		};
	}
	
	/**
	 * Adapts the given core procedure to an util procedure.
	 * 
	 * @param <A1> Type of the first arguments.
	 * @param <A2> Type of the second arguments.
	 * @param procedure Core procedure to adapt.
	 * @return The adapted util procedure.
	 * @deprecated Use {@link com.trazere.core.imperative.Procedure2}.
	 */
	@Deprecated
	public static <A1, A2> Procedure2<A1, A2, RuntimeException> fromProcedure2(final com.trazere.core.imperative.Procedure2<? super A1, ? super A2> procedure) {
		assert null != procedure;
		
		return new Procedure2<A1, A2, RuntimeException>() {
			@Override
			public void execute(final A1 value1, final A2 value2) {
				procedure.execute(value1, value2);
			}
		};
	}
	
	private FunctionUtils() {
		// Prevents instantiation.
	}
}<|MERGE_RESOLUTION|>--- conflicted
+++ resolved
@@ -172,19 +172,13 @@
 	 * @throws X When some predicate evaluation fails.
 	 * @deprecated Use {@link com.trazere.core.collection.MultimapUtils#isAny(com.trazere.core.collection.Multimap, com.trazere.core.functional.Predicate2)}.
 	 */
-<<<<<<< HEAD
-	@Deprecated
-=======
->>>>>>> fce531e6
+	@Deprecated
 	public static <K, V, X extends Exception> boolean isAny(final Predicate2<? super K, ? super V, ? extends X> predicate, final Multimap<? extends K, ? extends V, ?> bindings)
 	throws X {
 		return isAny_(predicate, bindings);
 	}
 	
-<<<<<<< HEAD
-	@Deprecated
-=======
->>>>>>> fce531e6
+	@Deprecated
 	private static <K, V, X extends Exception> boolean isAny_(final Predicate2<? super K, ? super V, ? extends X> predicate, final Multimap<K, ? extends V, ?> bindings)
 	throws X {
 		assert null != predicate;
@@ -324,19 +318,13 @@
 	 * @throws X When some predicate evaluation fails.
 	 * @deprecated Use {@link com.trazere.core.collection.MultimapUtils#areAll(com.trazere.core.collection.Multimap, com.trazere.core.functional.Predicate2)}.
 	 */
-<<<<<<< HEAD
-	@Deprecated
-=======
->>>>>>> fce531e6
+	@Deprecated
 	public static <K, V, X extends Exception> boolean areAll(final Predicate2<? super K, ? super V, ? extends X> predicate, final Multimap<? extends K, ? extends V, ?> bindings)
 	throws X {
 		return areAll_(predicate, bindings);
 	}
 	
-<<<<<<< HEAD
-	@Deprecated
-=======
->>>>>>> fce531e6
+	@Deprecated
 	private static <K, V, X extends Exception> boolean areAll_(final Predicate2<? super K, ? super V, ? extends X> predicate, final Multimap<K, ? extends V, ?> bindings)
 	throws X {
 		assert null != predicate;
@@ -479,10 +467,7 @@
 	 * @throws X When some predicate evaluation fails.
 	 * @deprecated Use {@link com.trazere.core.collection.MultimapUtils#first(com.trazere.core.collection.Multimap, com.trazere.core.functional.Predicate2)}.
 	 */
-<<<<<<< HEAD
-	@Deprecated
-=======
->>>>>>> fce531e6
+	@Deprecated
 	public static <K, V, X extends Exception> Maybe<Tuple2<K, V>> first(final Predicate2<? super K, ? super V, ? extends X> predicate, final Multimap<? extends K, ? extends V, ?> bindings)
 	throws X {
 		return first_(predicate, bindings).map(new Function1<Tuple2<? extends K, V>, Tuple2<K, V>, InternalException>() {
@@ -493,10 +478,7 @@
 		});
 	}
 	
-<<<<<<< HEAD
-	@Deprecated
-=======
->>>>>>> fce531e6
+	@Deprecated
 	private static <K, V, X extends Exception> Maybe<Tuple2<K, V>> first_(final Predicate2<? super K, ? super V, ? extends X> predicate, final Multimap<K, ? extends V, ?> bindings)
 	throws X {
 		assert null != predicate;
@@ -524,10 +506,7 @@
 	 * @throws X When some predicate evaluation fails.
 	 * @deprecated Use {@link com.trazere.core.lang.IterableUtils#extractFirst(Iterable, com.trazere.core.functional.Function)}.
 	 */
-<<<<<<< HEAD
-	@Deprecated
-=======
->>>>>>> fce531e6
+	@Deprecated
 	public static <V, RV, X extends Exception> Maybe<RV> first(final Function1<? super V, ? extends Maybe<? extends RV>, ? extends X> function, final Iterable<? extends V> values)
 	throws X {
 		assert null != values;
@@ -547,10 +526,7 @@
 	 * @throws X When some predicate evaluation fails.
 	 * @deprecated Use {@link com.trazere.core.imperative.IteratorUtils#extractFirst(Iterator, com.trazere.core.functional.Function)}.
 	 */
-<<<<<<< HEAD
-	@Deprecated
-=======
->>>>>>> fce531e6
+	@Deprecated
 	public static <V, RV, X extends Exception> Maybe<RV> first(final Function1<? super V, ? extends Maybe<? extends RV>, ? extends X> function, final Iterator<? extends V> values)
 	throws X {
 		return first(function, CheckedIterators.<V, InternalException>fromIterator(values));
@@ -570,10 +546,7 @@
 	 * @throws VX When some iteration fails.
 	 * @deprecated Use {@link com.trazere.core.imperative.IteratorUtils#extractFirst(Iterator, com.trazere.core.functional.Function)}.
 	 */
-<<<<<<< HEAD
-	@Deprecated
-=======
->>>>>>> fce531e6
+	@Deprecated
 	public static <V, RV, X extends Exception, VX extends Exception> Maybe<RV> first(final Function1<? super V, ? extends Maybe<? extends RV>, ? extends X> function, final CheckedIterator<? extends V, ? extends VX> values)
 	throws X, VX {
 		assert null != function;
@@ -602,10 +575,7 @@
 	 * @throws VX When some feed iteration fails.
 	 * @deprecated Use {@link com.trazere.core.collection.FeedUtils#extractFirst(Iterable, com.trazere.core.functional.Function)}.
 	 */
-<<<<<<< HEAD
-	@Deprecated
-=======
->>>>>>> fce531e6
+	@Deprecated
 	public static <V, RV, X extends Exception, VX extends Exception> Maybe<RV> first(final Function1<? super V, ? extends Maybe<? extends RV>, ? extends X> function, final Feed<? extends V, ? extends VX> values)
 	throws X, VX {
 		return first(function, CheckedIterators.fromFeed(values));
@@ -826,19 +796,13 @@
 	 * @throws X When some predicate evaluation fails.
 	 * @deprecated Use {@link com.trazere.core.collection.MultimapUtils#count(com.trazere.core.collection.Multimap, com.trazere.core.functional.Predicate2)}.
 	 */
-<<<<<<< HEAD
-	@Deprecated
-=======
->>>>>>> fce531e6
+	@Deprecated
 	public static <K, V, X extends Exception> int count(final Predicate2<? super K, ? super V, ? extends X> predicate, final Multimap<? extends K, ? extends V, ?> bindings)
 	throws X {
 		return count_(predicate, bindings);
 	}
 	
-<<<<<<< HEAD
-	@Deprecated
-=======
->>>>>>> fce531e6
+	@Deprecated
 	private static <K, V, X extends Exception> int count_(final Predicate2<? super K, ? super V, ? extends X> predicate, final Multimap<K, ? extends V, ?> bindings)
 	throws X {
 		assert null != predicate;
@@ -978,10 +942,7 @@
 	 *             {@link com.trazere.core.collection.MultimapUtils#filter(com.trazere.core.collection.Multimap, com.trazere.core.functional.Predicate2, com.trazere.core.collection.MultimapFactory)}
 	 *             .
 	 */
-<<<<<<< HEAD
-	@Deprecated
-=======
->>>>>>> fce531e6
+	@Deprecated
 	public static <K, V, M extends Multimap<? super K, ? super V, ?>, X extends Exception> M filter(final Predicate2<? super K, ? super V, ? extends X> predicate, final Multimap<? extends K, ? extends V, ?> bindings, final M results)
 	throws X {
 		return FunctionUtils.<K, V, Accumulator2<K, V, M, InternalException>, X, InternalException>filter(predicate, bindings, CollectionAccumulators.<K, V, M, InternalException>put(results)).get(); // HACK: explicit type argments to work around a bug of javac
@@ -1007,22 +968,14 @@
 	 *             {@link com.trazere.core.collection.MultimapUtils#filter(com.trazere.core.collection.Multimap, com.trazere.core.functional.Predicate2, com.trazere.core.collection.MultimapFactory)}
 	 *             .
 	 */
-<<<<<<< HEAD
-	@Deprecated
-	public static <K, V, A extends Accumulator2<? super K, ? super V, ?, ? extends AX>, PX extends Exception, AX extends Exception> A filter(final Predicate2<? super K, ? super V, ? extends PX> predicate, final Multimap<? extends K, ? extends V, ?> bindings, final A results)
-	throws PX, AX {
-		return filter_(predicate, bindings, results);
-	}
-	
-	@Deprecated
-=======
+	@Deprecated
 	@SuppressWarnings("unchecked")
 	public static <K, V, A extends Accumulator2<? super K, ? super V, ?, ? extends AX>, PX extends Exception, AX extends Exception> A filter(final Predicate2<? super K, ? super V, ? extends PX> predicate, final Multimap<? extends K, ? extends V, ?> bindings, final A results)
 	throws PX, AX {
 		return FunctionUtils.<K, V, A, PX, AX>filter_(predicate, (Multimap<K, ? extends V, ?>) bindings, results); // HACK: explicit type argments to work around a bug of javac
 	}
 	
->>>>>>> fce531e6
+	@Deprecated
 	private static <K, V, A extends Accumulator2<? super K, ? super V, ?, ? extends AX>, PX extends Exception, AX extends Exception> A filter_(final Predicate2<? super K, ? super V, ? extends PX> predicate, final Multimap<K, ? extends V, ?> bindings, final A results)
 	throws PX, AX {
 		assert null != predicate;
@@ -1183,10 +1136,7 @@
 	 * @throws X When some function evaluation fails.
 	 * @deprecated Use {@link com.trazere.core.lang.IterableUtils#map(Iterable, com.trazere.core.functional.Function)}.
 	 */
-<<<<<<< HEAD
-	@Deprecated
-=======
->>>>>>> fce531e6
+	@Deprecated
 	public static <V, RV, C extends Collection<? super RV>, X extends Exception> C map(final Function1<? super V, ? extends RV, ? extends X> function, final Iterable<? extends V> values, final C results)
 	throws X {
 		return FunctionUtils.<V, RV, Accumulator1<RV, C, InternalException>, X, InternalException>map(function, values, CollectionAccumulators.<RV, C, InternalException>add(results)).get(); // HACK: explicit type argments to work around a bug of javac
@@ -1297,10 +1247,7 @@
 	 *             {@link com.trazere.core.collection.MultimapUtils#map(com.trazere.core.collection.Multimap, com.trazere.core.functional.Function2, com.trazere.core.collection.MultimapFactory)}
 	 *             .
 	 */
-<<<<<<< HEAD
-	@Deprecated
-=======
->>>>>>> fce531e6
+	@Deprecated
 	public static <K, V, RV, M extends Multimap<? super K, ? super RV, ?>, X extends Exception> M map(final Function2<? super K, ? super V, ? extends RV, ? extends X> function, final Multimap<? extends K, ? extends V, ?> bindings, final M results)
 	throws X {
 		return FunctionUtils.<K, V, RV, Accumulator2<K, RV, M, InternalException>, X, InternalException>map(function, bindings, CollectionAccumulators.<K, RV, M, InternalException>put(results)).get(); // HACK: explicit type argments to work around a bug of javac
@@ -1328,22 +1275,14 @@
 	 *             {@link com.trazere.core.collection.MultimapUtils#map(com.trazere.core.collection.Multimap, com.trazere.core.functional.Function2, com.trazere.core.collection.MultimapFactory)}
 	 *             .
 	 */
-<<<<<<< HEAD
-	@Deprecated
-	public static <K, V, RV, A extends Accumulator2<? super K, ? super RV, ?, ? extends AX>, FX extends Exception, AX extends Exception> A map(final Function2<? super K, ? super V, ? extends RV, ? extends FX> function, final Multimap<? extends K, ? extends V, ?> bindings, final A results)
-	throws FX, AX {
-		return map_(function, bindings, results);
-	}
-	
-	@Deprecated
-=======
+	@Deprecated
 	@SuppressWarnings("unchecked")
 	public static <K, V, RV, A extends Accumulator2<? super K, ? super RV, ?, ? extends AX>, FX extends Exception, AX extends Exception> A map(final Function2<? super K, ? super V, ? extends RV, ? extends FX> function, final Multimap<? extends K, ? extends V, ?> bindings, final A results)
 	throws FX, AX {
 		return FunctionUtils.<K, V, RV, A, FX, AX>map_(function, (Multimap<K, ? extends V, ?>) bindings, results); // HACK: explicit type argments to work around a bug of javac
 	}
 	
->>>>>>> fce531e6
+	@Deprecated
 	private static <K, V, RV, A extends Accumulator2<? super K, ? super RV, ?, ? extends AX>, FX extends Exception, AX extends Exception> A map_(final Function2<? super K, ? super V, ? extends RV, ? extends FX> function, final Multimap<K, ? extends V, ?> bindings, final A results)
 	throws FX, AX {
 		assert null != function;
@@ -1607,10 +1546,7 @@
 	 *             {@link com.trazere.core.collection.MultimapUtils#extract(com.trazere.core.collection.Multimap, com.trazere.core.functional.Function2, com.trazere.core.collection.MultimapFactory)}
 	 *             .
 	 */
-<<<<<<< HEAD
-	@Deprecated
-=======
->>>>>>> fce531e6
+	@Deprecated
 	public static <K, V, RV, M extends Multimap<? super K, ? super RV, ?>, X extends Exception> M extract(final Function2<? super K, ? super V, ? extends Maybe<? extends RV>, ? extends X> extractor, final Multimap<? extends K, ? extends V, ?> bindings, final M results)
 	throws X {
 		return FunctionUtils.<K, V, RV, Accumulator2<K, RV, M, InternalException>, X, InternalException>extract(extractor, bindings, CollectionAccumulators.<K, RV, M, InternalException>put(results)).get(); // HACK: explicit type argments to work around a bug of javac
@@ -1664,22 +1600,14 @@
 	 *             {@link com.trazere.core.collection.MultimapUtils#extract(com.trazere.core.collection.Multimap, com.trazere.core.functional.Function2, com.trazere.core.collection.MultimapFactory)}
 	 *             .
 	 */
-<<<<<<< HEAD
-	@Deprecated
-	public static <K, V, RV, A extends Accumulator2<? super K, ? super RV, ?, ? extends AX>, EX extends Exception, AX extends Exception> A extract(final Function2<? super K, ? super V, ? extends Maybe<? extends RV>, ? extends EX> extractor, final Multimap<? extends K, ? extends V, ?> bindings, final A results)
-	throws EX, AX {
-		return extract_(extractor, bindings, results);
-	}
-	
-	@Deprecated
-=======
+	@Deprecated
 	@SuppressWarnings("unchecked")
 	public static <K, V, RV, A extends Accumulator2<? super K, ? super RV, ?, ? extends AX>, EX extends Exception, AX extends Exception> A extract(final Function2<? super K, ? super V, ? extends Maybe<? extends RV>, ? extends EX> extractor, final Multimap<? extends K, ? extends V, ?> bindings, final A results)
 	throws EX, AX {
 		return FunctionUtils.<K, V, RV, A, EX, AX>extract_(extractor, (Multimap<K, ? extends V, ?>) bindings, results);
 	}
 	
->>>>>>> fce531e6
+	@Deprecated
 	private static <K, V, RV, A extends Accumulator2<? super K, ? super RV, ?, ? extends AX>, EX extends Exception, AX extends Exception> A extract_(final Function2<? super K, ? super V, ? extends Maybe<? extends RV>, ? extends EX> extractor, final Multimap<K, ? extends V, ?> bindings, final A results)
 	throws EX, AX {
 		assert null != extractor;
@@ -1811,10 +1739,7 @@
 	 * @throws X When some function evaluation fails.
 	 * @deprecated Use {@link com.trazere.core.collection.MapExtractors#fromKeys(Iterable, com.trazere.core.functional.Function)}.
 	 */
-<<<<<<< HEAD
-	@Deprecated
-=======
->>>>>>> fce531e6
+	@Deprecated
 	public static <K, V, M extends Map<? super K, ? super V>, X extends Exception> M projectKeys(final Function1<? super K, ? extends V, ? extends X> function, final Iterable<? extends K> keys, final M results)
 	throws X {
 		assert null != function;
@@ -1845,10 +1770,7 @@
 	 * @throws X When some function evaluation fails.
 	 * @deprecated Use {@link com.trazere.core.collection.MapExtractors#fromValues(Iterable, com.trazere.core.functional.Function)}.
 	 */
-<<<<<<< HEAD
-	@Deprecated
-=======
->>>>>>> fce531e6
+	@Deprecated
 	public static <K, V, M extends Map<? super K, ? super V>, X extends Exception> M projectValues(final Function1<? super V, ? extends K, ? extends X> function, final Iterable<? extends V> values, final M results)
 	throws X {
 		assert null != function;
@@ -2178,19 +2100,13 @@
 	 * @throws X When some procedure execution fails.
 	 * @deprecated Use {@link com.trazere.core.collection.MultimapUtils#foreach(com.trazere.core.collection.Multimap, com.trazere.core.imperative.Procedure2)}.
 	 */
-<<<<<<< HEAD
-	@Deprecated
-=======
->>>>>>> fce531e6
+	@Deprecated
 	public static <K, V, X extends Exception> void execute(final Procedure2<? super K, ? super V, ? extends X> procedure, final Multimap<? extends K, ? extends V, ?> bindings)
 	throws X {
 		execute_(procedure, bindings);
 	}
 	
-<<<<<<< HEAD
-	@Deprecated
-=======
->>>>>>> fce531e6
+	@Deprecated
 	private static <K, V, X extends Exception> void execute_(final Procedure2<? super K, ? super V, ? extends X> procedure, final Multimap<K, ? extends V, ?> bindings)
 	throws X {
 		assert null != procedure;
