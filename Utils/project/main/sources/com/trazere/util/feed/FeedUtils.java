/*
 *  Copyright 2006-2015 Julien Dufour
 *
 *  Licensed under the Apache License, Version 2.0 (the "License");
 *  you may not use this file except in compliance with the License.
 *  You may obtain a copy of the License at
 *
 *      http://www.apache.org/licenses/LICENSE-2.0
 *
 *  Unless required by applicable law or agreed to in writing, software
 *  distributed under the License is distributed on an "AS IS" BASIS,
 *  WITHOUT WARRANTIES OR CONDITIONS OF ANY KIND, either express or implied.
 *  See the License for the specific language governing permissions and
 *  limitations under the License.
 */
package com.trazere.util.feed;

import com.trazere.core.collection.CollectionFactory;
import com.trazere.core.functional.Function;
import com.trazere.core.functional.Function2;
import com.trazere.core.functional.Predicate;
import com.trazere.core.imperative.Accumulator;
import com.trazere.core.imperative.ExIterator;
import com.trazere.core.imperative.PairIterator;
import com.trazere.core.imperative.Procedure;
import com.trazere.core.lang.ThrowableFactory;
import com.trazere.util.collection.CheckedIterators;
import com.trazere.util.collection.CollectionUtils;
import com.trazere.util.lang.InternalException;
import com.trazere.util.lang.WrapException;
import com.trazere.util.type.Maybe;
import com.trazere.util.type.Tuple1;
import com.trazere.util.type.Tuple2;
import com.trazere.util.type.TypeUtils;
import java.util.Collection;
import java.util.Comparator;
import java.util.Iterator;
import java.util.NoSuchElementException;

/**
 * The {@link FeedUtils} class provides various utilities regarding feeds.
 * 
 * @deprecated Use {@link com.trazere.core}.
 */
@Deprecated
public class FeedUtils {
	/**
	 * Gets the next value from the given feed.
	 * 
	 * @param <T> Type of the values.
	 * @param <X> Type of the exceptions.
	 * @param feed The feed.
	 * @return The next value.
	 * @throws X When the retrieval of the next value fails.
	 * @deprecated Use {@link com.trazere.core.collection.Feed#head()}.
	 */
	@Deprecated
	public static <T, X extends Exception> Maybe<T> next(final Feed<? extends T, ? extends X> feed)
	throws X {
		assert null != feed;
		
		return !feed.isEmpty() ? Maybe.<T>some(feed.getHead()) : Maybe.<T>none();
	}
	
	/**
	 * Drains all elements from the given checked iterator and populates the given collection with them.
	 * 
	 * @param <T> Type of the elements.
	 * @param <C> Type of the result collection.
	 * @param <X> Type of the exceptions.
	 * @param feed The feed.
	 * @param results The collection to populate with the elements.
	 * @return The result collection.
	 * @throws X When the retrieval of some value fails.
	 * @deprecated Use {@link com.trazere.core.imperative.IteratorUtils#drain(java.util.Iterator, Collection)}.
	 */
	@Deprecated
	public static <T, C extends Collection<? super T>, X extends Exception> C drain(final Feed<? extends T, ? extends X> feed, final C results)
	throws X {
		assert null != feed;
		assert null != results;
		
		return CollectionUtils.drain(CheckedIterators.fromFeed(feed), results);
	}
	
	// TODO: rename to take
	/**
	 * Drains n elements from the given iterator and populates the given collection with them.
	 * 
	 * @param <T> Type of the elements.
	 * @param <C> Type of the result collection.
	 * @param <X> Type of the exceptions.
	 * @param n The number of elements to drain.
	 * @param feed The feed.
	 * @param results The collection to populate with the elements.
	 * @return The result collection.
	 * @throws X When the retrieval of some value fails.
	 * @deprecated Use {@link com.trazere.core.imperative.IteratorUtils#drain(java.util.Iterator, int, Collection)}.
	 */
	@Deprecated
	public static <T, C extends Collection<? super T>, X extends Exception> C drain(final int n, final Feed<? extends T, ? extends X> feed, final C results)
	throws X {
		assert null != feed;
		assert null != results;
		
		return CollectionUtils.drain(n, CheckedIterators.fromFeed(feed), results);
	}
	
	// TODO: add takeWhile
	// TODO: add drop
	// TODO: add dropWhile
	
	/**
	 * Adapts the given util feed to a core feed.
	 * 
	 * @param <T> Type of the elements.
	 * @param feed Util feed to adapt.
	 * @return The adapted core feed.
	 * @deprecated Use {@link com.trazere.core.collection.Feed}.
	 */
	@Deprecated
	public static <T> com.trazere.core.collection.Feed<T> toFeed(final Feed<? extends T, ?> feed) {
		assert null != feed;
		
		return new com.trazere.core.collection.Feed<T>() {
			// Note: default must be implemented, project is still 1.6
			@Override
			public boolean isEmpty() {
				try {
					return feed.isEmpty();
				} catch (final Exception exception) {
					throw new WrapException(exception);
				}
			}
			
<<<<<<< HEAD
			// Note: default must be implemented, project is still 1.6
=======
>>>>>>> b566cdd6
			@Override
			public T head()
			throws NoSuchElementException {
<<<<<<< HEAD
				return com.trazere.core.collection.Feed.super.get();
=======
				try {
					return feed.getHead();
				} catch (final NoSuchElementException exception) {
					throw exception;
				} catch (final Exception exception) {
					throw new WrapException(exception);
				}
			}
			
			@Override
			public com.trazere.core.util.Maybe<T> optionalHead() {
				try {
					return TypeUtils.toMaybe(feed.evaluate().map(Tuple1.<T, InternalException>getFirstFunction()));
				} catch (final Exception exception) {
					throw new WrapException(exception);
				}
>>>>>>> b566cdd6
			}
			
			// Note: default must be implemented, project is still 1.6
			@Override
<<<<<<< HEAD
			public T head()
			throws NoSuchElementException {
				return com.trazere.core.collection.Feed.super.head();
			}
			
			// Note: default must be implemented, project is still 1.6
			@Override
			public com.trazere.core.util.Maybe<T> optionalHead() {
				return com.trazere.core.collection.Feed.super.optionalHead();
=======
			public com.trazere.core.collection.Feed<? extends T> tail()
			throws NoSuchElementException {
				try {
					return toFeed(feed.getTail());
				} catch (final NoSuchElementException exception) {
					throw exception;
				} catch (final Exception exception) {
					throw new WrapException(exception);
				}
>>>>>>> b566cdd6
			}
			
			// Note: default must be implemented, project is still 1.6
			@Override
<<<<<<< HEAD
			public com.trazere.core.collection.Feed<? extends T> tail()
			throws NoSuchElementException {
				return com.trazere.core.collection.Feed.super.tail();
			}
			
			// Note: default must be implemented, project is still 1.6
			@Override
			public com.trazere.core.collection.Feed<? extends T> optionalTail() {
				return com.trazere.core.collection.Feed.super.optionalTail();
			}
			
			// Note: default must be implemented, project is still 1.6
			@Override
			public <S> S fold(final Function2<? super S, ? super T, ? extends S> operator, final S initialState) {
				return com.trazere.core.collection.Feed.super.fold(operator, initialState);
			}
			
			// Note: default must be implemented, project is still 1.6
			@Override
			public boolean isAny(final Predicate<? super T> filter) {
				return com.trazere.core.collection.Feed.super.isAny(filter);
			}
			
			// Note: default must be implemented, project is still 1.6
			@Override
			public boolean areAll(final Predicate<? super T> filter) {
				return com.trazere.core.collection.Feed.super.areAll(filter);
			}
			
			// Note: default must be implemented, project is still 1.6
			@Override
			public int count(final Predicate<? super T> filter) {
				return com.trazere.core.collection.Feed.super.count(filter);
			}
			
			// Note: default must be implemented, project is still 1.6
			@Override
			public com.trazere.core.util.Maybe<T> least(final Comparator<? super T> comparator) {
				return com.trazere.core.collection.Feed.super.least(comparator);
			}
			
			// Note: default must be implemented, project is still 1.6
			@Override
			public com.trazere.core.util.Maybe<T> greatest(final Comparator<? super T> comparator) {
				return com.trazere.core.collection.Feed.super.greatest(comparator);
			}
			
			// Note: default must be implemented, project is still 1.6
			@Override
			public com.trazere.core.collection.Feed<T> take(final int n) {
				return com.trazere.core.collection.Feed.super.take(n);
			}
			
			// Note: default must be implemented, project is still 1.6
			@Override
			public com.trazere.core.collection.Feed<T> takeWhile(final Predicate<? super T> predicate) {
				return com.trazere.core.collection.Feed.super.takeWhile(predicate);
			}
			
			// Note: default must be implemented, project is still 1.6
			@Override
			public com.trazere.core.collection.Feed<T> drop(final int n) {
				return com.trazere.core.collection.Feed.super.drop(n);
			}
			
			// Note: default must be implemented, project is still 1.6
			@Override
			public com.trazere.core.collection.Feed<T> dropWhile(final Predicate<? super T> predicate) {
				return com.trazere.core.collection.Feed.super.dropWhile(predicate);
=======
			public com.trazere.core.util.Maybe<? extends com.trazere.core.collection.Feed<? extends T>> optionalTail() {
				try {
					final Maybe<? extends Tuple2<? extends T, ? extends Feed<? extends T, ?>>> maybeItem = feed.evaluate();
					if (maybeItem.isSome()) {
						return com.trazere.core.util.Maybe.some(toFeed(maybeItem.asSome().getValue().getSecond()));
					} else {
						return com.trazere.core.util.Maybe.none();
					}
				} catch (final Exception exception) {
					throw new WrapException(exception);
				}
			}
			
			@Override
			public com.trazere.core.util.Tuple2<? extends T, ? extends com.trazere.core.collection.Feed<? extends T>> item()
			throws NoSuchElementException {
				try {
					final Maybe<? extends Tuple2<? extends T, ? extends Feed<? extends T, ?>>> maybeItem = feed.evaluate();
					if (maybeItem.isSome()) {
						final Tuple2<? extends T, ? extends Feed<? extends T, ?>> item = maybeItem.asSome().getValue();
						return new com.trazere.core.util.Tuple2<T, com.trazere.core.collection.Feed<T>>(item.getFirst(), toFeed(item.getSecond()));
					} else {
						throw new NoSuchElementException();
					}
				} catch (final NoSuchElementException exception) {
					throw exception;
				} catch (final Exception exception) {
					throw new WrapException(exception);
				}
>>>>>>> b566cdd6
			}
			
			// Note: default must be implemented, project is still 1.6
			@Override
			public <B extends Collection<? super T>> com.trazere.core.collection.Feed<B> group(final int n, final CollectionFactory<? super T, B> batchFactory) {
				return com.trazere.core.collection.Feed.super.group(n, batchFactory);
			}
			
			// Note: default must be implemented, project is still 1.6
			@Override
			public com.trazere.core.collection.Feed<T> filter(final Predicate<? super T> filter) {
				return com.trazere.core.collection.Feed.super.filter(filter);
			}
			
			// Note: default must be implemented, project is still 1.6
			@Override
			public com.trazere.core.util.Maybe<T> filterFirst(final Predicate<? super T> filter) {
				return com.trazere.core.collection.Feed.super.filterFirst(filter);
			}
			
			// Note: default must be implemented, project is still 1.6
			@Override
			public <TE> com.trazere.core.collection.Feed<TE> map(final Function<? super T, ? extends TE> function) {
				return com.trazere.core.collection.Feed.super.map(function);
			}
			
			// Note: default must be implemented, project is still 1.6
			@Override
			public <EE> com.trazere.core.collection.Feed<EE> extract(final Function<? super T, ? extends com.trazere.core.util.Maybe<? extends EE>> extractor) {
				return com.trazere.core.collection.Feed.super.extract(extractor);
			}
			
			// Note: default must be implemented, project is still 1.6
			@Override
			public <EE> com.trazere.core.util.Maybe<EE> extractFirst(final Function<? super T, ? extends com.trazere.core.util.Maybe<? extends EE>> extractor) {
				return com.trazere.core.collection.Feed.super.extractFirst(extractor);
			}
			
			// Note: default must be implemented, project is still 1.6
			@Override
			public <EE> com.trazere.core.collection.Feed<EE> extractAll(final Function<? super T, ? extends Iterable<? extends EE>> extractor) {
				return com.trazere.core.collection.Feed.super.extractAll(extractor);
			}
			
			@Override
			public void foreach(final Procedure<? super T> procedure) {
				com.trazere.core.collection.Feed.super.foreach(procedure);
			}
			
			// Function.
			
			@Override
			public com.trazere.core.util.Maybe<? extends com.trazere.core.util.Tuple2<? extends T, ? extends com.trazere.core.collection.Feed<? extends T>>> optionalItem() {
				try {
					final Maybe<? extends Tuple2<? extends T, ? extends Feed<? extends T, ?>>> maybeItem = feed.evaluate();
					if (maybeItem.isSome()) {
						final Tuple2<? extends T, ? extends Feed<? extends T, ?>> item = maybeItem.asSome().getValue();
						return com.trazere.core.util.Maybe.some(new com.trazere.core.util.Tuple2<T, com.trazere.core.collection.Feed<T>>(item.getFirst(), toFeed(item.getSecond())));
					} else {
						return com.trazere.core.util.Maybe.none();
					}
				} catch (final Exception exception) {
					throw new WrapException(exception);
				}
			}
			
<<<<<<< HEAD
			// Iterable.
			
			// Note: default must be implemented, project is still 1.6
			@Override
			public ExIterator<T> iterator() {
				final com.trazere.core.collection.Feed<? extends T> this_ = this;
				return new ExIterator<T>() {
					private com.trazere.core.collection.Feed<? extends T> _tail = this_;
					
					@Override
					public boolean hasNext() {
						return !_tail.isEmpty();
					}
					
					@Override
					public T next()
					throws NoSuchElementException {
						final com.trazere.core.util.Tuple2<? extends T, ? extends com.trazere.core.collection.Feed<? extends T>> item = _tail.get();
						_tail = item.get2();
						return item.get1();
					}
					
					@Override
					public com.trazere.core.util.Maybe<T> optionalNext() {
						return ExIterator.super.optionalNext();
					}
					
					@Override
					public void drain(final int n) {
						ExIterator.super.drain(n);
					}
					
					@Override
					public <A extends Accumulator<? super T, ?>> A drain(final int n, final A results) {
						return ExIterator.super.drain(n, results);
					}
					
					@Override
					public <C extends Collection<? super T>> C drain(final int n, final C results) {
						return ExIterator.super.drain(n, results);
					}
					
					@Override
					public void drain() {
						ExIterator.super.drain();
					}
					
					@Override
					public <A extends Accumulator<? super T, ?>> A drain(final A results) {
						return ExIterator.super.drain(results);
					}
					
					@Override
					public <C extends Collection<? super T>> C drain(final C results) {
						return ExIterator.super.drain(results);
					}
					
					@Override
					public <S> S fold(final Function2<? super S, ? super T, ? extends S> operator, final S initialState) {
						return ExIterator.super.fold(operator, initialState);
					}
					
					@Override
					public boolean isAny(final Predicate<? super T> filter) {
						return ExIterator.super.isAny(filter);
					}
					
					@Override
					public boolean areAll(final Predicate<? super T> filter) {
						return ExIterator.super.areAll(filter);
					}
					
					@Override
					public int count(final Predicate<? super T> filter) {
						return ExIterator.super.count(filter);
					}
					
					@Override
					public com.trazere.core.util.Maybe<T> least(final Comparator<? super T> comparator) {
						return ExIterator.super.least(comparator);
					}
					
					@Override
					public com.trazere.core.util.Maybe<T> greatest(final Comparator<? super T> comparator) {
						return ExIterator.super.greatest(comparator);
					}
					
					@Override
					public ExIterator<T> take(final int n) {
						return ExIterator.super.take(n);
					}
					
					@Override
					public ExIterator<T> drop(final int n) {
						return ExIterator.super.drop(n);
					}
					
					@Override
					public <B extends Collection<? super T>> ExIterator<B> group(final int n, final CollectionFactory<? super T, B> batchFactory) {
						return ExIterator.super.group(n, batchFactory);
					}
					
					@Override
					public ExIterator<T> filter(final Predicate<? super T> filter) {
						return ExIterator.super.filter(filter);
					}
					
					@Override
					public com.trazere.core.util.Maybe<T> filterFirst(final Predicate<? super T> filter) {
						return ExIterator.super.filterFirst(filter);
					}
					
					@Override
					public <TE> ExIterator<TE> map(final Function<? super T, ? extends TE> function) {
						return ExIterator.super.map(function);
					}
					
					@Override
					public <EE> ExIterator<EE> extract(final Function<? super T, ? extends com.trazere.core.util.Maybe<? extends EE>> extractor) {
						return ExIterator.super.extract(extractor);
					}
					
					@Override
					public <EE> com.trazere.core.util.Maybe<EE> extractFirst(final Function<? super T, ? extends com.trazere.core.util.Maybe<? extends EE>> extractor) {
						return ExIterator.super.extractFirst(extractor);
					}
					
					@Override
					public <TE> ExIterator<TE> extractAll(final Function<? super T, ? extends Iterable<? extends TE>> extractor) {
						return ExIterator.super.extractAll(extractor);
					}
					
					@Override
					public <TE> ExIterator<TE> flatMap(final Function<? super T, ? extends Iterator<? extends TE>> extractor) {
						return ExIterator.super.flatMap(extractor);
					}
					
					@Override
					public <E2> PairIterator<T, E2> zip(final Iterator<? extends E2> iterator2) {
						return ExIterator.super.zip(iterator2);
					}
					
					@Override
					public void foreach(final Procedure<? super T> procedure) {
						ExIterator.super.foreach(procedure);
					}
					
					@Override
					public ExIterator<T> unmodifiable() {
						return ExIterator.super.unmodifiable();
					}
				};
=======
			// TODO: defaults
			
			// Iterable.
			
			// Note: project is still 1.6
			@Override
			public Iterator<T> iterator() {
				return com.trazere.core.collection.Feed.super.iterator();
>>>>>>> b566cdd6
			}
		};
	}
	
	/**
	 * Adapts the given core feed to an util feed.
	 * 
	 * @param <E> Type of the elements.
	 * @param feed Core feed to adapt.
	 * @return The adapted util feed.
	 * @deprecated Use {@link com.trazere.core.collection.Feed}.
	 */
	@Deprecated
	public static <E> Feed<E, RuntimeException> fromFeed(final com.trazere.core.collection.Feed<? extends E> feed) {
		assert null != feed;
		
		return new Feed<E, RuntimeException>() {
			@Override
			public boolean isEmpty() {
				return feed.isEmpty();
			}
			
			@Override
			public E getHead()
			throws NoSuchElementException {
				return feed.head();
			}
			
			@Override
			public Feed<? extends E, ? extends RuntimeException> getTail()
			throws NoSuchElementException {
				return fromFeed(feed.tail());
			}
			
			@Override
			public Maybe<? extends Tuple2<? extends E, ? extends Feed<? extends E, ? extends RuntimeException>>> evaluate() {
				final com.trazere.core.util.Maybe<? extends com.trazere.core.util.Tuple2<? extends E, ? extends com.trazere.core.collection.Feed<? extends E>>> maybeItem = feed.optionalItem();
				if (maybeItem.isSome()) {
					final com.trazere.core.util.Tuple2<? extends E, ? extends com.trazere.core.collection.Feed<? extends E>> item = maybeItem.asSome().getValue();
					return Maybe.some(new Tuple2<E, Feed<E, RuntimeException>>(item.get1(), fromFeed(item.get2())));
				} else {
					return Maybe.none();
				}
			}
		};
	}
	
	/**
	 * Adapts the given core feed to an util feed.
	 * 
	 * @param <E> Type of the elements.
	 * @param <X> Type of the exceptions.
	 * @param feed Core feed to adapt.
	 * @param throwableFactory Throwable factory to use.
	 * @return The adapted util feed.
	 * @deprecated Use {@link com.trazere.core.collection.Feed}.
	 */
	@Deprecated
	public static <E, X extends Exception> Feed<E, X> fromFeed(final com.trazere.core.collection.Feed<? extends E> feed, final ThrowableFactory<? extends X> throwableFactory) {
		assert null != feed;
		
		return new Feed<E, X>() {
			@Override
			public boolean isEmpty() {
				return feed.isEmpty();
			}
			
			@Override
			public E getHead()
			throws NoSuchElementException {
				return feed.head();
			}
			
			@Override
			public Feed<? extends E, ? extends X> getTail()
			throws NoSuchElementException {
				return fromFeed(feed.tail(), throwableFactory);
			}
			
			@Override
			public Maybe<? extends Tuple2<? extends E, ? extends Feed<? extends E, ? extends X>>> evaluate()
			throws X {
				try {
					final com.trazere.core.util.Maybe<? extends com.trazere.core.util.Tuple2<? extends E, ? extends com.trazere.core.collection.Feed<? extends E>>> maybeItem = feed.evaluate();
					if (maybeItem.isSome()) {
						final com.trazere.core.util.Tuple2<? extends E, ? extends com.trazere.core.collection.Feed<? extends E>> item = maybeItem.asSome().getValue();
						return Maybe.some(new Tuple2<E, Feed<E, X>>(item.get1(), fromFeed(item.get2(), throwableFactory)));
					} else {
						return Maybe.none();
					}
				} catch (final Exception exception) {
					throw throwableFactory.build(exception);
				}
			}
		};
	}
	
	private FeedUtils() {
		// Prevent instantiation.
	}
}<|MERGE_RESOLUTION|>--- conflicted
+++ resolved
@@ -16,12 +16,12 @@
 package com.trazere.util.feed;
 
 import com.trazere.core.collection.CollectionFactory;
+import com.trazere.core.collection.MemoizedFeed;
+import com.trazere.core.collection.ResettableFeed;
 import com.trazere.core.functional.Function;
 import com.trazere.core.functional.Function2;
 import com.trazere.core.functional.Predicate;
-import com.trazere.core.imperative.Accumulator;
 import com.trazere.core.imperative.ExIterator;
-import com.trazere.core.imperative.PairIterator;
 import com.trazere.core.imperative.Procedure;
 import com.trazere.core.lang.ThrowableFactory;
 import com.trazere.util.collection.CheckedIterators;
@@ -34,7 +34,6 @@
 import com.trazere.util.type.TypeUtils;
 import java.util.Collection;
 import java.util.Comparator;
-import java.util.Iterator;
 import java.util.NoSuchElementException;
 
 /**
@@ -123,7 +122,8 @@
 		assert null != feed;
 		
 		return new com.trazere.core.collection.Feed<T>() {
-			// Note: default must be implemented, project is still 1.6
+			// Feed.
+			
 			@Override
 			public boolean isEmpty() {
 				try {
@@ -133,16 +133,9 @@
 				}
 			}
 			
-<<<<<<< HEAD
-			// Note: default must be implemented, project is still 1.6
-=======
->>>>>>> b566cdd6
 			@Override
 			public T head()
 			throws NoSuchElementException {
-<<<<<<< HEAD
-				return com.trazere.core.collection.Feed.super.get();
-=======
 				try {
 					return feed.getHead();
 				} catch (final NoSuchElementException exception) {
@@ -159,22 +152,9 @@
 				} catch (final Exception exception) {
 					throw new WrapException(exception);
 				}
->>>>>>> b566cdd6
-			}
-			
-			// Note: default must be implemented, project is still 1.6
-			@Override
-<<<<<<< HEAD
-			public T head()
-			throws NoSuchElementException {
-				return com.trazere.core.collection.Feed.super.head();
-			}
-			
-			// Note: default must be implemented, project is still 1.6
-			@Override
-			public com.trazere.core.util.Maybe<T> optionalHead() {
-				return com.trazere.core.collection.Feed.super.optionalHead();
-=======
+			}
+			
+			@Override
 			public com.trazere.core.collection.Feed<? extends T> tail()
 			throws NoSuchElementException {
 				try {
@@ -184,82 +164,9 @@
 				} catch (final Exception exception) {
 					throw new WrapException(exception);
 				}
->>>>>>> b566cdd6
-			}
-			
-			// Note: default must be implemented, project is still 1.6
-			@Override
-<<<<<<< HEAD
-			public com.trazere.core.collection.Feed<? extends T> tail()
-			throws NoSuchElementException {
-				return com.trazere.core.collection.Feed.super.tail();
-			}
-			
-			// Note: default must be implemented, project is still 1.6
-			@Override
-			public com.trazere.core.collection.Feed<? extends T> optionalTail() {
-				return com.trazere.core.collection.Feed.super.optionalTail();
-			}
-			
-			// Note: default must be implemented, project is still 1.6
-			@Override
-			public <S> S fold(final Function2<? super S, ? super T, ? extends S> operator, final S initialState) {
-				return com.trazere.core.collection.Feed.super.fold(operator, initialState);
-			}
-			
-			// Note: default must be implemented, project is still 1.6
-			@Override
-			public boolean isAny(final Predicate<? super T> filter) {
-				return com.trazere.core.collection.Feed.super.isAny(filter);
-			}
-			
-			// Note: default must be implemented, project is still 1.6
-			@Override
-			public boolean areAll(final Predicate<? super T> filter) {
-				return com.trazere.core.collection.Feed.super.areAll(filter);
-			}
-			
-			// Note: default must be implemented, project is still 1.6
-			@Override
-			public int count(final Predicate<? super T> filter) {
-				return com.trazere.core.collection.Feed.super.count(filter);
-			}
-			
-			// Note: default must be implemented, project is still 1.6
-			@Override
-			public com.trazere.core.util.Maybe<T> least(final Comparator<? super T> comparator) {
-				return com.trazere.core.collection.Feed.super.least(comparator);
-			}
-			
-			// Note: default must be implemented, project is still 1.6
-			@Override
-			public com.trazere.core.util.Maybe<T> greatest(final Comparator<? super T> comparator) {
-				return com.trazere.core.collection.Feed.super.greatest(comparator);
-			}
-			
-			// Note: default must be implemented, project is still 1.6
-			@Override
-			public com.trazere.core.collection.Feed<T> take(final int n) {
-				return com.trazere.core.collection.Feed.super.take(n);
-			}
-			
-			// Note: default must be implemented, project is still 1.6
-			@Override
-			public com.trazere.core.collection.Feed<T> takeWhile(final Predicate<? super T> predicate) {
-				return com.trazere.core.collection.Feed.super.takeWhile(predicate);
-			}
-			
-			// Note: default must be implemented, project is still 1.6
-			@Override
-			public com.trazere.core.collection.Feed<T> drop(final int n) {
-				return com.trazere.core.collection.Feed.super.drop(n);
-			}
-			
-			// Note: default must be implemented, project is still 1.6
-			@Override
-			public com.trazere.core.collection.Feed<T> dropWhile(final Predicate<? super T> predicate) {
-				return com.trazere.core.collection.Feed.super.dropWhile(predicate);
-=======
+			}
+			
+			@Override
 			public com.trazere.core.util.Maybe<? extends com.trazere.core.collection.Feed<? extends T>> optionalTail() {
 				try {
 					final Maybe<? extends Tuple2<? extends T, ? extends Feed<? extends T, ?>>> maybeItem = feed.evaluate();
@@ -289,57 +196,7 @@
 				} catch (final Exception exception) {
 					throw new WrapException(exception);
 				}
->>>>>>> b566cdd6
-			}
-			
-			// Note: default must be implemented, project is still 1.6
-			@Override
-			public <B extends Collection<? super T>> com.trazere.core.collection.Feed<B> group(final int n, final CollectionFactory<? super T, B> batchFactory) {
-				return com.trazere.core.collection.Feed.super.group(n, batchFactory);
-			}
-			
-			// Note: default must be implemented, project is still 1.6
-			@Override
-			public com.trazere.core.collection.Feed<T> filter(final Predicate<? super T> filter) {
-				return com.trazere.core.collection.Feed.super.filter(filter);
-			}
-			
-			// Note: default must be implemented, project is still 1.6
-			@Override
-			public com.trazere.core.util.Maybe<T> filterFirst(final Predicate<? super T> filter) {
-				return com.trazere.core.collection.Feed.super.filterFirst(filter);
-			}
-			
-			// Note: default must be implemented, project is still 1.6
-			@Override
-			public <TE> com.trazere.core.collection.Feed<TE> map(final Function<? super T, ? extends TE> function) {
-				return com.trazere.core.collection.Feed.super.map(function);
-			}
-			
-			// Note: default must be implemented, project is still 1.6
-			@Override
-			public <EE> com.trazere.core.collection.Feed<EE> extract(final Function<? super T, ? extends com.trazere.core.util.Maybe<? extends EE>> extractor) {
-				return com.trazere.core.collection.Feed.super.extract(extractor);
-			}
-			
-			// Note: default must be implemented, project is still 1.6
-			@Override
-			public <EE> com.trazere.core.util.Maybe<EE> extractFirst(final Function<? super T, ? extends com.trazere.core.util.Maybe<? extends EE>> extractor) {
-				return com.trazere.core.collection.Feed.super.extractFirst(extractor);
-			}
-			
-			// Note: default must be implemented, project is still 1.6
-			@Override
-			public <EE> com.trazere.core.collection.Feed<EE> extractAll(final Function<? super T, ? extends Iterable<? extends EE>> extractor) {
-				return com.trazere.core.collection.Feed.super.extractAll(extractor);
-			}
-			
-			@Override
-			public void foreach(final Procedure<? super T> procedure) {
-				com.trazere.core.collection.Feed.super.foreach(procedure);
-			}
-			
-			// Function.
+			}
 			
 			@Override
 			public com.trazere.core.util.Maybe<? extends com.trazere.core.util.Tuple2<? extends T, ? extends com.trazere.core.collection.Feed<? extends T>>> optionalItem() {
@@ -356,169 +213,146 @@
 				}
 			}
 			
-<<<<<<< HEAD
+			// Traversable.
+			
+			// Note: default must be implemented, project is still 1.6
+			@Override
+			public <S> S fold(final Function2<? super S, ? super T, ? extends S> operator, final S initialState) {
+				return com.trazere.core.collection.Feed.super.fold(operator, initialState);
+			}
+			
+			// Note: default must be implemented, project is still 1.6
+			@Override
+			public boolean isAny(final Predicate<? super T> filter) {
+				return com.trazere.core.collection.Feed.super.isAny(filter);
+			}
+			
+			// Note: default must be implemented, project is still 1.6
+			@Override
+			public boolean areAll(final Predicate<? super T> filter) {
+				return com.trazere.core.collection.Feed.super.areAll(filter);
+			}
+			
+			// Note: default must be implemented, project is still 1.6
+			@Override
+			public int count(final Predicate<? super T> filter) {
+				return com.trazere.core.collection.Feed.super.count(filter);
+			}
+			
+			// Note: default must be implemented, project is still 1.6
+			@Override
+			public com.trazere.core.util.Maybe<T> least(final Comparator<? super T> comparator) {
+				return com.trazere.core.collection.Feed.super.least(comparator);
+			}
+			
+			// Note: default must be implemented, project is still 1.6
+			@Override
+			public com.trazere.core.util.Maybe<T> greatest(final Comparator<? super T> comparator) {
+				return com.trazere.core.collection.Feed.super.greatest(comparator);
+			}
+			
+			// Note: default must be implemented, project is still 1.6
+			@Override
+			public com.trazere.core.collection.Feed<T> take(final int n) {
+				return com.trazere.core.collection.Feed.super.take(n);
+			}
+			
+			// Note: default must be implemented, project is still 1.6
+			@Override
+			public com.trazere.core.collection.Feed<T> takeWhile(final Predicate<? super T> predicate) {
+				return com.trazere.core.collection.Feed.super.takeWhile(predicate);
+			}
+			
+			// Note: default must be implemented, project is still 1.6
+			@Override
+			public com.trazere.core.collection.Feed<T> drop(final int n) {
+				return com.trazere.core.collection.Feed.super.drop(n);
+			}
+			
+			// Note: default must be implemented, project is still 1.6
+			@Override
+			public com.trazere.core.collection.Feed<T> dropWhile(final Predicate<? super T> predicate) {
+				return com.trazere.core.collection.Feed.super.dropWhile(predicate);
+			}
+			
+			// Note: default must be implemented, project is still 1.6
+			@Override
+			public <B extends Collection<? super T>> com.trazere.core.collection.Feed<B> group(final int n, final CollectionFactory<? super T, B> batchFactory) {
+				return com.trazere.core.collection.Feed.super.group(n, batchFactory);
+			}
+			
+			// Note: default must be implemented, project is still 1.6
+			@Override
+			public com.trazere.core.collection.Feed<T> filter(final Predicate<? super T> filter) {
+				return com.trazere.core.collection.Feed.super.filter(filter);
+			}
+			
+			// Note: default must be implemented, project is still 1.6
+			@Override
+			public com.trazere.core.util.Maybe<T> filterFirst(final Predicate<? super T> filter) {
+				return com.trazere.core.collection.Feed.super.filterFirst(filter);
+			}
+			
+			// Note: default must be implemented, project is still 1.6
+			@Override
+			public <TE> com.trazere.core.collection.Feed<TE> map(final Function<? super T, ? extends TE> function) {
+				return com.trazere.core.collection.Feed.super.map(function);
+			}
+			
+			// Note: default must be implemented, project is still 1.6
+			@Override
+			public <EE> com.trazere.core.collection.Feed<EE> extract(final Function<? super T, ? extends com.trazere.core.util.Maybe<? extends EE>> extractor) {
+				return com.trazere.core.collection.Feed.super.extract(extractor);
+			}
+			
+			// Note: default must be implemented, project is still 1.6
+			@Override
+			public <EE> com.trazere.core.util.Maybe<EE> extractFirst(final Function<? super T, ? extends com.trazere.core.util.Maybe<? extends EE>> extractor) {
+				return com.trazere.core.collection.Feed.super.extractFirst(extractor);
+			}
+			
+			// Note: default must be implemented, project is still 1.6
+			@Override
+			public <EE> com.trazere.core.collection.Feed<EE> extractAll(final Function<? super T, ? extends Iterable<? extends EE>> extractor) {
+				return com.trazere.core.collection.Feed.super.extractAll(extractor);
+			}
+			
+			// Note: default must be implemented, project is still 1.6
+			@Override
+			public com.trazere.core.collection.Feed<T> append(final com.trazere.core.collection.Feed<? extends T> appendedFeed) {
+				return com.trazere.core.collection.Feed.super.append(appendedFeed);
+			}
+			
+			// Note: default must be implemented, project is still 1.6
+			@Override
+			public <TE> com.trazere.core.collection.Feed<TE> flatMap(final Function<? super T, ? extends com.trazere.core.collection.Feed<? extends TE>> function) {
+				return com.trazere.core.collection.Feed.super.flatMap(function);
+			}
+			
+			// Note: default must be implemented, project is still 1.6
+			@Override
+			public void foreach(final Procedure<? super T> procedure) {
+				com.trazere.core.collection.Feed.super.foreach(procedure);
+			}
+			
+			// Note: default must be implemented, project is still 1.6
+			@Override
+			public MemoizedFeed<T> memoized() {
+				return com.trazere.core.collection.Feed.super.memoized();
+			}
+			
+			// Note: default must be implemented, project is still 1.6
+			@Override
+			public ResettableFeed<T> resettable() {
+				return com.trazere.core.collection.Feed.super.resettable();
+			}
+			
 			// Iterable.
 			
 			// Note: default must be implemented, project is still 1.6
 			@Override
 			public ExIterator<T> iterator() {
-				final com.trazere.core.collection.Feed<? extends T> this_ = this;
-				return new ExIterator<T>() {
-					private com.trazere.core.collection.Feed<? extends T> _tail = this_;
-					
-					@Override
-					public boolean hasNext() {
-						return !_tail.isEmpty();
-					}
-					
-					@Override
-					public T next()
-					throws NoSuchElementException {
-						final com.trazere.core.util.Tuple2<? extends T, ? extends com.trazere.core.collection.Feed<? extends T>> item = _tail.get();
-						_tail = item.get2();
-						return item.get1();
-					}
-					
-					@Override
-					public com.trazere.core.util.Maybe<T> optionalNext() {
-						return ExIterator.super.optionalNext();
-					}
-					
-					@Override
-					public void drain(final int n) {
-						ExIterator.super.drain(n);
-					}
-					
-					@Override
-					public <A extends Accumulator<? super T, ?>> A drain(final int n, final A results) {
-						return ExIterator.super.drain(n, results);
-					}
-					
-					@Override
-					public <C extends Collection<? super T>> C drain(final int n, final C results) {
-						return ExIterator.super.drain(n, results);
-					}
-					
-					@Override
-					public void drain() {
-						ExIterator.super.drain();
-					}
-					
-					@Override
-					public <A extends Accumulator<? super T, ?>> A drain(final A results) {
-						return ExIterator.super.drain(results);
-					}
-					
-					@Override
-					public <C extends Collection<? super T>> C drain(final C results) {
-						return ExIterator.super.drain(results);
-					}
-					
-					@Override
-					public <S> S fold(final Function2<? super S, ? super T, ? extends S> operator, final S initialState) {
-						return ExIterator.super.fold(operator, initialState);
-					}
-					
-					@Override
-					public boolean isAny(final Predicate<? super T> filter) {
-						return ExIterator.super.isAny(filter);
-					}
-					
-					@Override
-					public boolean areAll(final Predicate<? super T> filter) {
-						return ExIterator.super.areAll(filter);
-					}
-					
-					@Override
-					public int count(final Predicate<? super T> filter) {
-						return ExIterator.super.count(filter);
-					}
-					
-					@Override
-					public com.trazere.core.util.Maybe<T> least(final Comparator<? super T> comparator) {
-						return ExIterator.super.least(comparator);
-					}
-					
-					@Override
-					public com.trazere.core.util.Maybe<T> greatest(final Comparator<? super T> comparator) {
-						return ExIterator.super.greatest(comparator);
-					}
-					
-					@Override
-					public ExIterator<T> take(final int n) {
-						return ExIterator.super.take(n);
-					}
-					
-					@Override
-					public ExIterator<T> drop(final int n) {
-						return ExIterator.super.drop(n);
-					}
-					
-					@Override
-					public <B extends Collection<? super T>> ExIterator<B> group(final int n, final CollectionFactory<? super T, B> batchFactory) {
-						return ExIterator.super.group(n, batchFactory);
-					}
-					
-					@Override
-					public ExIterator<T> filter(final Predicate<? super T> filter) {
-						return ExIterator.super.filter(filter);
-					}
-					
-					@Override
-					public com.trazere.core.util.Maybe<T> filterFirst(final Predicate<? super T> filter) {
-						return ExIterator.super.filterFirst(filter);
-					}
-					
-					@Override
-					public <TE> ExIterator<TE> map(final Function<? super T, ? extends TE> function) {
-						return ExIterator.super.map(function);
-					}
-					
-					@Override
-					public <EE> ExIterator<EE> extract(final Function<? super T, ? extends com.trazere.core.util.Maybe<? extends EE>> extractor) {
-						return ExIterator.super.extract(extractor);
-					}
-					
-					@Override
-					public <EE> com.trazere.core.util.Maybe<EE> extractFirst(final Function<? super T, ? extends com.trazere.core.util.Maybe<? extends EE>> extractor) {
-						return ExIterator.super.extractFirst(extractor);
-					}
-					
-					@Override
-					public <TE> ExIterator<TE> extractAll(final Function<? super T, ? extends Iterable<? extends TE>> extractor) {
-						return ExIterator.super.extractAll(extractor);
-					}
-					
-					@Override
-					public <TE> ExIterator<TE> flatMap(final Function<? super T, ? extends Iterator<? extends TE>> extractor) {
-						return ExIterator.super.flatMap(extractor);
-					}
-					
-					@Override
-					public <E2> PairIterator<T, E2> zip(final Iterator<? extends E2> iterator2) {
-						return ExIterator.super.zip(iterator2);
-					}
-					
-					@Override
-					public void foreach(final Procedure<? super T> procedure) {
-						ExIterator.super.foreach(procedure);
-					}
-					
-					@Override
-					public ExIterator<T> unmodifiable() {
-						return ExIterator.super.unmodifiable();
-					}
-				};
-=======
-			// TODO: defaults
-			
-			// Iterable.
-			
-			// Note: project is still 1.6
-			@Override
-			public Iterator<T> iterator() {
 				return com.trazere.core.collection.Feed.super.iterator();
->>>>>>> b566cdd6
 			}
 		};
 	}
@@ -602,7 +436,7 @@
 			public Maybe<? extends Tuple2<? extends E, ? extends Feed<? extends E, ? extends X>>> evaluate()
 			throws X {
 				try {
-					final com.trazere.core.util.Maybe<? extends com.trazere.core.util.Tuple2<? extends E, ? extends com.trazere.core.collection.Feed<? extends E>>> maybeItem = feed.evaluate();
+					final com.trazere.core.util.Maybe<? extends com.trazere.core.util.Tuple2<? extends E, ? extends com.trazere.core.collection.Feed<? extends E>>> maybeItem = feed.optionalItem();
 					if (maybeItem.isSome()) {
 						final com.trazere.core.util.Tuple2<? extends E, ? extends com.trazere.core.collection.Feed<? extends E>> item = maybeItem.asSome().getValue();
 						return Maybe.some(new Tuple2<E, Feed<E, X>>(item.get1(), fromFeed(item.get2(), throwableFactory)));
